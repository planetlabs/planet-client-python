--- conflicted
+++ resolved
@@ -227,7 +227,6 @@
 
 @respx.mock
 @pytest.mark.asyncio
-<<<<<<< HEAD
 async def test_get_search_success(search_id, search_result, session):
     get_url = f'{TEST_SEARCHES_URL}/{search_id}'
     mock_resp = httpx.Response(HTTPStatus.OK, json=search_result)
@@ -236,7 +235,28 @@
     cl = DataClient(session, base_url=TEST_URL)
     search = await cl.get_search(search_id)
     assert search_result == search
-=======
+
+
+@respx.mock
+@pytest.mark.asyncio
+async def test_get_search_id_doesnt_exist(search_id, session):
+    get_url = f'{TEST_SEARCHES_URL}/{search_id}'
+
+    resp = {
+        "message": f'The requested search id does not exist:\
+        {search_id}'
+    }
+    mock_resp = httpx.Response(404, json=resp)
+    respx.get(get_url).return_value = mock_resp
+
+    cl = DataClient(session, base_url=TEST_URL)
+
+    with pytest.raises(exceptions.MissingResource):
+        await cl.get_search(search_id)
+
+
+@respx.mock
+@pytest.mark.asyncio
 async def test_update_search_basic(search_filter, session):
     sid = 'search_id'
 
@@ -329,27 +349,10 @@
         await cl.delete_search(sid)
 
     assert route.called
->>>>>>> 147b4890
-
-
-@respx.mock
-@pytest.mark.asyncio
-<<<<<<< HEAD
-async def test_get_search_id_doesnt_exist(search_id, session):
-    get_url = f'{TEST_SEARCHES_URL}/{search_id}'
-
-    resp = {
-        "message": f'The requested search id does not exist:\
-        {search_id}'
-    }
-    mock_resp = httpx.Response(404, json=resp)
-    respx.get(get_url).return_value = mock_resp
-
-    cl = DataClient(session, base_url=TEST_URL)
-
-    with pytest.raises(exceptions.MissingResource):
-        await cl.get_search(search_id)
-=======
+
+        
+@respx.mock
+@pytest.mark.asyncio
 async def test_run_search_success(item_descriptions, session):
     sid = 'search_id'
     route = respx.get(f'{TEST_SEARCHES_URL}/{sid}/results')
@@ -393,7 +396,6 @@
         [i async for i in items]
 
     assert route.called
->>>>>>> 147b4890
 
 
 @respx.mock
