--- conflicted
+++ resolved
@@ -156,7 +156,7 @@
 
     def test_client_credentials_client_secret_config_from_file(self):
         file_path = tdata_resource_file_path(
-            'auth_client_configs/okta_test_client_credentials_client_secret.json'  # noqa
+            'auth_client_configs/utest/client_credentials_client_secret.json'  # noqa
         )
         auth_client_config = AuthClientConfig.from_file(file_path)
         self.assertIsInstance(auth_client_config,
@@ -178,15 +178,6 @@
         self.assertIsInstance(auth_client_config,
                               ClientCredentialsSharedKeyClientConfig)
 
-<<<<<<< HEAD
-=======
-    def test_implicit_config_from_file(self):
-        file_path = tdata_resource_file_path(
-            'auth_client_configs/utest/implicit.json')
-        auth_client_config = AuthClientConfig.from_file(file_path)
-        self.assertIsInstance(auth_client_config, ImplicitClientConfig)
-
->>>>>>> fe40cc4e
     @pytest.mark.skip('No implementation for resource owner client')
     def test_resource_owner_config_from_file(self):
         file_path = tdata_resource_file_path(
