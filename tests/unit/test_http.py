# Copyright 2020 Planet Labs, PBC.
#
# Licensed under the Apache License, Version 2.0 (the "License"); you may not
# use this file except in compliance with the License. You may obtain a copy of
# the License at
#
#      http://www.apache.org/licenses/LICENSE-2.0
#
# Unless required by applicable law or agreed to in writing, software
# distributed under the License is distributed on an "AS IS" BASIS, WITHOUT
# WARRANTIES OR CONDITIONS OF ANY KIND, either express or implied. See the
# License for the specific language governing permissions and limitations under
# the License.
import logging
from http import HTTPStatus
import math
from unittest.mock import Mock, patch

import httpx
import respx

import pytest

from planet import exceptions, http
from planet.auth.auth import Auth

TEST_URL = 'mock://fantastic.com'

LOGGER = logging.getLogger(__name__)


@pytest.fixture
def mock_request():
    r = Mock()
    r.http_request = httpx.Request('GET', TEST_URL)
    yield r


@pytest.fixture
def mock_response():

    def mocker(code, text='', json={"message": "nope"}):
        r = Mock()
        r.status_code = code
        r.text = text
        r.json = Mock(return_value=json)
        return r

    return mocker


def test_basesession__raise_for_status(mock_response):
    http.BaseSession._raise_for_status(
        mock_response(HTTPStatus.CREATED, json={}))

    with pytest.raises(exceptions.BadQuery):
        http.BaseSession._raise_for_status(
            mock_response(HTTPStatus.BAD_REQUEST, json={}))

    with pytest.raises(exceptions.TooManyRequests):
        http.BaseSession._raise_for_status(
            mock_response(HTTPStatus.TOO_MANY_REQUESTS, text='', json={}))

    with pytest.raises(exceptions.OverQuota):
        http.BaseSession._raise_for_status(
            mock_response(HTTPStatus.TOO_MANY_REQUESTS,
                          text='exceeded QUOTA"',
                          json={}))

    with pytest.raises(exceptions.APIError):
        http.BaseSession._raise_for_status(
            mock_response(HTTPStatus.METHOD_NOT_ALLOWED, json={}))


@pytest.mark.asyncio
async def test_session_contextmanager():
    async with http.Session():
        pass


@respx.mock
@pytest.mark.asyncio
async def test_session_request(mock_request):

    async with http.Session(auth=Auth.initialize(profile='none')) as ps:
        mock_resp = httpx.Response(HTTPStatus.OK, text='bubba')
        respx.get(TEST_URL).return_value = mock_resp

        resp = await ps.request(mock_request)
        assert resp.http_response.text == 'bubba'


@respx.mock
@pytest.mark.asyncio
async def test_session_stream(mock_request):
    async with http.Session(auth=Auth.initialize(profile='none')) as ps:
        mock_resp = httpx.Response(HTTPStatus.OK, text='bubba')
        respx.get(TEST_URL).return_value = mock_resp

        async with ps.stream(mock_request) as resp:
            txt = await resp.http_response.aread()
            assert txt == b'bubba'


@respx.mock
@pytest.mark.asyncio
<<<<<<< HEAD
async def test_session_request_retry(mock_request, mock_response):
    async with http.Session(auth=Auth.initialize(profile='none')) as ps:
=======
async def test_session_request_retry(mock_request):
    """Test the retry in the Session.request method"""
    async with http.Session() as ps:
>>>>>>> 6a358343
        route = respx.get(TEST_URL)
        route.side_effect = [
            httpx.Response(HTTPStatus.TOO_MANY_REQUESTS, json={}),
            httpx.Response(HTTPStatus.OK, json={})
        ]

        # let's not actually introduce a wait into the tests
        ps.max_retry_backoff = 0

        resp = await ps.request(mock_request)
        assert resp
        assert route.call_count == 2


@respx.mock
@pytest.mark.asyncio
async def test_session__retry():
    """A unit test for the _retry function"""

    async def test_func():
        # directly trigger the retry logic
        raise exceptions.TooManyRequests

    with patch('planet.http.Session._calculate_wait') as mock_wait:
        # let's not actually introduce a wait into the tests
        mock_wait.return_value = 0

        async with http.Session() as ps:
            with pytest.raises(exceptions.TooManyRequests):
                await ps._retry(test_func)

        calls = mock_wait.call_args_list
        args = [c[0] for c in calls]
        assert args == [(1, 64), (2, 64), (3, 64), (4, 64), (5, 64)]


def test__calculate_wait():
    max_retry_backoff = 20
    wait_times = [
        http.Session._calculate_wait(i + 1, max_retry_backoff)
        for i in range(5)
    ]

    # (min, max): 2**n to 2**n + 1, last entry hit threshold
    expected_times = [2, 4, 8, 16, 20]

    for wait, expected in zip(wait_times, expected_times):
        # this doesn't really test the randomness but does test exponential
        # and threshold
        assert math.floor(wait) == expected


@respx.mock
@pytest.mark.asyncio
async def test_authsession_request(mock_request):
    sess = http.AuthSession()
    mock_resp = httpx.Response(HTTPStatus.OK, text='bubba')
    respx.get(TEST_URL).return_value = mock_resp

    resp = sess.request(mock_request)
    assert resp.http_response.text == 'bubba'


def test_authsession__raise_for_status(mock_response):
    with pytest.raises(exceptions.APIError):
        http.AuthSession._raise_for_status(
            mock_response(HTTPStatus.BAD_REQUEST, json={}))

    with pytest.raises(exceptions.APIError):
        http.AuthSession._raise_for_status(
            mock_response(HTTPStatus.UNAUTHORIZED, json={}))<|MERGE_RESOLUTION|>--- conflicted
+++ resolved
@@ -104,14 +104,9 @@
 
 @respx.mock
 @pytest.mark.asyncio
-<<<<<<< HEAD
-async def test_session_request_retry(mock_request, mock_response):
-    async with http.Session(auth=Auth.initialize(profile='none')) as ps:
-=======
 async def test_session_request_retry(mock_request):
     """Test the retry in the Session.request method"""
-    async with http.Session() as ps:
->>>>>>> 6a358343
+    async with http.Session(auth=Auth.initialize(profile='none')) as ps:
         route = respx.get(TEST_URL)
         route.side_effect = [
             httpx.Response(HTTPStatus.TOO_MANY_REQUESTS, json={}),
