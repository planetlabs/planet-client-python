<<<<<<< HEAD
import os
=======
import asyncio
import cryptography.hazmat.primitives.serialization as crypto_serialization
import importlib.resources
import socket
>>>>>>> 139b447d
import sys
from pathlib import Path

from contextlib import closing

from planet.auth.auth_client import AuthClientConfig


def is_interactive_shell():
    return sys.stdin.isatty()


def tdata_resource_file_path(resource_file: str):
    # Why is this blowing up here but not in my other project?
    # file_path = importlib.resources.files('tests').joinpath("data/" +
    #                                                        resource_file)
    here = Path(os.path.abspath(os.path.dirname(__file__)))
    test_data_path = here / 'data'
    file_path = test_data_path / resource_file
    return file_path


def load_auth_client_config(named_config):
    file_path = tdata_resource_file_path(
        'auth_client_configs/{}.json'.format(named_config))
    return AuthClientConfig.from_file(file_path)


def find_free_port():
    with closing(socket.socket(socket.AF_INET, socket.SOCK_STREAM)) as s:
        s.bind(('', 0))
        s.setsockopt(socket.SOL_SOCKET, socket.SO_REUSEADDR, 1)
        return s.getsockname()[1]


def load_rsa_signing_key(key_file_path):
    with open(key_file_path, "rb") as key_file:
        priv_key = crypto_serialization.load_pem_private_key(key_file.read(),
                                                             password=None)
        if not priv_key:
            raise Exception(
                "Could not private key from {}".format(key_file_path))

    return priv_key


def background(f):
    from functools import wraps

    @wraps(f)
    def wrapped(*args, **kwargs):
        loop = asyncio.get_event_loop()
        if callable(f):
            return loop.run_in_executor(None, f, *args, **kwargs)
        else:
            raise TypeError('Task must be a callable')

    return wrapped<|MERGE_RESOLUTION|>--- conflicted
+++ resolved
@@ -1,11 +1,7 @@
-<<<<<<< HEAD
-import os
-=======
 import asyncio
 import cryptography.hazmat.primitives.serialization as crypto_serialization
-import importlib.resources
+import os
 import socket
->>>>>>> 139b447d
 import sys
 from pathlib import Path
 
