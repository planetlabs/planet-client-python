import asyncio

import cryptography.hazmat.primitives.serialization as crypto_serialization
import os
import socket
from pathlib import Path

from contextlib import closing


def is_cicd() -> bool:
    # CI - GitHub
    # CI_COMMIT_SHA - GitLab
    return bool(os.getenv('CI') or os.getenv('CI_COMMIT_SHA'))


def tdata_resource_file_path(resource_file: str):
    # Why is this blowing up here but not in my other project?
    # file_path = importlib.resources.files('tests').joinpath("data/" +
    #                                                        resource_file)
    here = Path(os.path.abspath(os.path.dirname(__file__)))
    test_data_path = here / 'data'
    file_path = test_data_path / resource_file
    return file_path


<<<<<<< HEAD
=======
def load_auth_client_config(named_config):
    sops_path = tdata_resource_file_path(
        'auth_client_configs/{}.sops.json'.format(named_config))
    clear_path = tdata_resource_file_path(
        'auth_client_configs/{}.json'.format(named_config))
    if sops_path.exists():
        conf_path = sops_path
    else:
        conf_path = clear_path
    return AuthClientConfig.from_file(conf_path)


>>>>>>> dcfc840c
def find_free_port():
    with closing(socket.socket(socket.AF_INET, socket.SOCK_STREAM)) as s:
        s.bind(('', 0))
        s.setsockopt(socket.SOL_SOCKET, socket.SO_REUSEADDR, 1)
        return s.getsockname()[1]


def load_rsa_private_key(key_file_path, password=None):
    with open(key_file_path, "rb") as key_file:
        if password:
            encoded_password = password.encode()
        else:
            encoded_password = None

        priv_key = crypto_serialization.load_pem_private_key(
            key_file.read(), password=encoded_password)
        if not priv_key:
            raise Exception(
                "Could not load private key from {}".format(key_file_path))

    return priv_key


def background(f):
    from functools import wraps

    @wraps(f)
    def wrapped(*args, **kwargs):
        loop = asyncio.get_event_loop()
        if callable(f):
            return loop.run_in_executor(None, f, *args, **kwargs)
        else:
            raise TypeError('Task must be a callable')

    return wrapped<|MERGE_RESOLUTION|>--- conflicted
+++ resolved
@@ -6,6 +6,8 @@
 from pathlib import Path
 
 from contextlib import closing
+
+from planet.auth.auth_client import AuthClientConfig
 
 
 def is_cicd() -> bool:
@@ -24,8 +26,6 @@
     return file_path
 
 
-<<<<<<< HEAD
-=======
 def load_auth_client_config(named_config):
     sops_path = tdata_resource_file_path(
         'auth_client_configs/{}.sops.json'.format(named_config))
@@ -38,7 +38,6 @@
     return AuthClientConfig.from_file(conf_path)
 
 
->>>>>>> dcfc840c
 def find_free_port():
     with closing(socket.socket(socket.AF_INET, socket.SOCK_STREAM)) as s:
         s.bind(('', 0))
