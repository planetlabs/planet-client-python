# Copyright 2015 Planet Labs, Inc.
# Copyright 2022 Planet Labs PBC.
#
# Licensed under the Apache License, Version 2.0 (the "License");
# you may not use this file except in compliance with the License.
# You may obtain a copy of the License at
#
#    http://www.apache.org/licenses/LICENSE-2.0
#
# Unless required by applicable law or agreed to in writing, software
# distributed under the License is distributed on an "AS IS" BASIS,
# WITHOUT WARRANTIES OR CONDITIONS OF ANY KIND, either express or implied.
# See the License for the specific language governing permissions and
# limitations under the License.
from setuptools import setup

<<<<<<< HEAD
with open('planet/__version__.py') as f:
    for line in f:
        if line.find("__version__") >= 0:
            version = line.split("=")[1].strip()
            version = version.strip('"')
            version = version.strip("'")
            continue

install_requires = [
    'click>=8.0',
    'geojson',
    'httpx>=0.23.0',
    'jsonschema',
    'tqdm>=4.56',
    'typing-extensions',
    'planet-auth>=2.0.0',
    'planet-auth-utils>=2.0.0',
    'planet-auth-config>=2.0.0',  # FIXME - This currently has staging endpoints, too.
]

test_requires = ['pytest', 'anyio', 'pytest-cov', 'respx>=0.20']

lint_requires = ['flake8', 'mypy', 'yapf']

doc_requires = [
    'mkdocs==1.3',
    'mkdocs-click==0.7.0',
    'mkdocs-material==8.2.11',
    'mkdocstrings==0.18.1',
    'mkdocs_autorefs==1.0.1',
]

dev_requires = [
    'nox'
]

setup(
    name='planet',
    version=version,
    description=u"Planet SDK for Python",
    long_description=Path("README.md").read_text("utf-8"),
    long_description_content_type="text/markdown",
    classifiers=[
        'Development Status :: 5 - Production/Stable',
        'Environment :: Console',
        'Intended Audience :: Developers',
        'License :: OSI Approved :: Apache Software License',
        'Operating System :: OS Independent',
        'Programming Language :: Python :: 3',
        'Topic :: Scientific/Engineering',
        'Topic :: Software Development',
        'Topic :: Utilities'
    ],
    keywords='planet api sdk client',
    author='Jennifer Reiber Kyle',
    maintainer='Planet Dev Rel Team',
    maintainer_email='developers@planet.com',
    url='https://github.com/planetlabs/planet-client-python',
    license='Apache 2.0',
    packages=find_packages(exclude=['examples', 'tests']),
    package_data={
        "": ["LICENSE", "CONTRIBUTING.md"],
        "planet": ["data/*"],
    },
    include_package_data=True,
    zip_safe=False,
    python_requires='>=3.7',
    install_requires=install_requires,
    extras_require={
        'test': test_requires,
        'lint': lint_requires,
        'docs': doc_requires,
        'dev': test_requires + lint_requires + doc_requires + dev_requires
    },
    entry_points={
        'console_scripts': [
            'planet=planet.cli.cli:main',
        ],
    },
)
=======
setup()
>>>>>>> 815d2608
<|MERGE_RESOLUTION|>--- conflicted
+++ resolved
@@ -14,87 +14,4 @@
 # limitations under the License.
 from setuptools import setup
 
-<<<<<<< HEAD
-with open('planet/__version__.py') as f:
-    for line in f:
-        if line.find("__version__") >= 0:
-            version = line.split("=")[1].strip()
-            version = version.strip('"')
-            version = version.strip("'")
-            continue
-
-install_requires = [
-    'click>=8.0',
-    'geojson',
-    'httpx>=0.23.0',
-    'jsonschema',
-    'tqdm>=4.56',
-    'typing-extensions',
-    'planet-auth>=2.0.0',
-    'planet-auth-utils>=2.0.0',
-    'planet-auth-config>=2.0.0',  # FIXME - This currently has staging endpoints, too.
-]
-
-test_requires = ['pytest', 'anyio', 'pytest-cov', 'respx>=0.20']
-
-lint_requires = ['flake8', 'mypy', 'yapf']
-
-doc_requires = [
-    'mkdocs==1.3',
-    'mkdocs-click==0.7.0',
-    'mkdocs-material==8.2.11',
-    'mkdocstrings==0.18.1',
-    'mkdocs_autorefs==1.0.1',
-]
-
-dev_requires = [
-    'nox'
-]
-
-setup(
-    name='planet',
-    version=version,
-    description=u"Planet SDK for Python",
-    long_description=Path("README.md").read_text("utf-8"),
-    long_description_content_type="text/markdown",
-    classifiers=[
-        'Development Status :: 5 - Production/Stable',
-        'Environment :: Console',
-        'Intended Audience :: Developers',
-        'License :: OSI Approved :: Apache Software License',
-        'Operating System :: OS Independent',
-        'Programming Language :: Python :: 3',
-        'Topic :: Scientific/Engineering',
-        'Topic :: Software Development',
-        'Topic :: Utilities'
-    ],
-    keywords='planet api sdk client',
-    author='Jennifer Reiber Kyle',
-    maintainer='Planet Dev Rel Team',
-    maintainer_email='developers@planet.com',
-    url='https://github.com/planetlabs/planet-client-python',
-    license='Apache 2.0',
-    packages=find_packages(exclude=['examples', 'tests']),
-    package_data={
-        "": ["LICENSE", "CONTRIBUTING.md"],
-        "planet": ["data/*"],
-    },
-    include_package_data=True,
-    zip_safe=False,
-    python_requires='>=3.7',
-    install_requires=install_requires,
-    extras_require={
-        'test': test_requires,
-        'lint': lint_requires,
-        'docs': doc_requires,
-        'dev': test_requires + lint_requires + doc_requires + dev_requires
-    },
-    entry_points={
-        'console_scripts': [
-            'planet=planet.cli.cli:main',
-        ],
-    },
-)
-=======
-setup()
->>>>>>> 815d2608
+setup()