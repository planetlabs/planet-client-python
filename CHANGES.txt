--- conflicted
+++ resolved
@@ -1,4 +1,5 @@
-<<<<<<< HEAD
+Changelog moved to https://github.com/planetlabs/planet-client-python/releases
+
 3.0.0 (Unreleased)
 - Overhaul of planet.Auth AP interface to leverage the
   [Planet Auth Utility Library](https://github.com/planetlabs/planet-auth-python)
@@ -8,9 +9,6 @@
 - Overhaul of the `planet auth` CLI to support Auth infrastructure overhaul.
   Of immediate note to uses is that `planet auth login` should be preferred
   to `planet auth init` to initialize the CLI client for use.
-=======
-Changelog moved to https://github.com/planetlabs/planet-client-python/releases
->>>>>>> 4374ec8e
 
 2.13.0 (2024-12-18)
 - Add Planet class (`from planet import Planet`)
