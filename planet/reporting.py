# Copyright 2021 Planet Labs, Inc.
#
# Licensed under the Apache License, Version 2.0 (the "License"); you may not
# use this file except in compliance with the License. You may obtain a copy of
# the License at
#
#      http://www.apache.org/licenses/LICENSE-2.0
#
# Unless required by applicable law or agreed to in writing, software
# distributed under the License is distributed on an "AS IS" BASIS, WITHOUT
# WARRANTIES OR CONDITIONS OF ANY KIND, either express or implied. See the
# License for the specific language governing permissions and limitations under
# the License.
"""Functionality for reporting progress."""
import logging

from tqdm.asyncio import tqdm

LOGGER = logging.getLogger(__name__)


class ProgressBar():
    """Abstract base class for progress bar reporters."""

    def __init__(self, disable: bool = False):
        self.bar = None
        self.disable = disable

    def __str__(self):
        return str(self.bar)

    def __enter__(self):
        self.open_bar()
        return self

    def __exit__(self, *args):
        self.bar.close()

    def open_bar(self):
        """Initialize and start the progress bar."""
        return NotImplementedError


class StateBar(ProgressBar):
    """Bar reporter of order state.

    Example:
        ```python
        from planet import reporting

        with reporting.StateBar(state='creating') as bar:
            bar.update(state='created', order_id='oid')
            ...
        ```
    """

    def __init__(
        self,
        order_id: str = None,
        state: str = None,
        disable: bool = False,
    ):
        """Initialize the object.

        Parameters:
            order_id: Id of the order.
            state: State of the order.
        """

        self.state = state or ''
        self.order_id = order_id or ''
        super().__init__(disable=disable)

    def open_bar(self):
        """Initialize and start the progress bar."""
        self.bar = tqdm(
            bar_format="{elapsed} - {desc} - {postfix[0]}: {postfix[1]}",
            desc=self.desc,
            postfix=["state", self.state],
            disable=self.disable)

    @property
    def desc(self):
        return f'order {self.order_id}'

<<<<<<< HEAD
    def update_state(self, state: str):
        """Simple function to be used as a callback for state reporting"""
        self.update(state=state)

    def update(
        self,
        state: str = None,
        order_id: str = None
    ):
=======
    def update(self, state: str = None, order_id: str = None):
>>>>>>> a51ed864
        if state:
            self.state = state
            try:
                self.bar.postfix[1] = self.state
            except AttributeError:
                # If the bar is disabled, attempting to access self.bar.postfix
                # will result in an error. In this case, just skip it.
                pass

        if order_id:
            self.order_id = order_id
            self.bar.set_description_str(self.desc, refresh=False)

        self.bar.refresh()<|MERGE_RESOLUTION|>--- conflicted
+++ resolved
@@ -83,19 +83,11 @@
     def desc(self):
         return f'order {self.order_id}'
 
-<<<<<<< HEAD
     def update_state(self, state: str):
         """Simple function to be used as a callback for state reporting"""
         self.update(state=state)
 
-    def update(
-        self,
-        state: str = None,
-        order_id: str = None
-    ):
-=======
     def update(self, state: str = None, order_id: str = None):
->>>>>>> a51ed864
         if state:
             self.state = state
             try:
