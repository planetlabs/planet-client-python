--- conflicted
+++ resolved
@@ -33,32 +33,20 @@
 
 @click.group()
 @click.pass_context
-<<<<<<< HEAD
 @opt_auth_profile
 @opt_auth_client_config_file
 @opt_token_file
-@click.option('-v',
-              '--verbose',
-              count=True,
-              help=('Specify verbosity level of between 0 and 2 corresponding '
-                    'to log levels warning, info, and debug respectively.'))
-@click.version_option(version=planet.__version__)
-def main(ctx, verbose, auth_profile, auth_client_config_file, token_file):
-    '''Planet API Client'''
-    _configure_logging(verbose)
-=======
 @click.option('--verbosity',
               default="warning",
               help=("Optional: set verbosity level to warning, info, or debug.\
                   Defaults to warning."))
 @click.version_option(version=planet.__version__)
-def main(ctx, verbosity):
+def main(ctx, verbosity, auth_profile, auth_client_config_file, token_file):
     """Planet API Client
     Parameters:
         ctx -- context object
         verbosity -- user input for verbosity."""
     _configure_logging(verbosity)
->>>>>>> 9fd238ba
 
     # ensure that ctx.obj exists and is a dict (in case `cli()` is called
     # by means other than the `if` block below)
