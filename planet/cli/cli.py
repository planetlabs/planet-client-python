# Copyright 2017 Planet Labs, Inc.
# Copyright 2022, 2025 Planet Labs PBC.
#
# Licensed under the Apache License, Version 2.0 (the "License");
# you may not use this file except in compliance with the License.
# You may obtain a copy of the License at
#
#    http://www.apache.org/licenses/LICENSE-2.0
#
# Unless required by applicable law or agreed to in writing, software
# distributed under the License is distributed on an "AS IS" BASIS,
# WITHOUT WARRANTIES OR CONDITIONS OF ANY KIND, either express or implied.
# See the License for the specific language governing permissions and
# limitations under the License.
"""CLI main entry point"""
import logging
import sys

import click

import planet_auth_utils
import planet
from planet.cli import mosaics

<<<<<<< HEAD
from . import auth, cmds, collect, data, orders, subscriptions, features
=======
from . import auth, collect, data, destinations, orders, subscriptions, features
>>>>>>> aa17791e

LOGGER = logging.getLogger(__name__)


@click.group()  # type: ignore
@click.pass_context
@click.option('--quiet',
              is_flag=True,
              default=False,
              help='Disable ANSI control output.')
@click.version_option(version=planet.__version__)
@click.option('--verbosity',
              default="warning",
              help=("Optional: set verbosity level to warning, info, or debug.\
                  Defaults to warning."))
@planet_auth_utils.opt_profile()
@planet_auth_utils.opt_client_id()
@planet_auth_utils.opt_client_secret()
@planet_auth_utils.opt_api_key()
@cmds.translate_exceptions
def main(ctx,
         verbosity,
         quiet,
         auth_profile,
         auth_client_id,
         auth_client_secret,
         auth_api_key):
    """Planet SDK for Python CLI"""
    _configure_logging(verbosity)

    # ensure that ctx.obj exists and is a dict (in case `cli()` is called
    # by means other than the `if` block below)
    ctx.ensure_object(dict)
    ctx.obj['QUIET'] = quiet

    _configure_cli_auth_ctx(ctx,
                            auth_profile,
                            auth_client_id,
                            auth_client_secret,
                            auth_api_key)


def _configure_cli_auth_ctx(ctx,
                            auth_profile,
                            auth_client_id,
                            auth_client_secret,
                            auth_api_key):
    # planet-auth library Auth context type
    # Embedded click commands imported from planet_auth_utils expect
    # this in the 'AUTH' context field.
    ctx.obj[
        'AUTH'] = planet_auth_utils.PlanetAuthFactory.initialize_auth_client_context(
            auth_profile_opt=auth_profile,
            auth_client_id_opt=auth_client_id,
            auth_client_secret_opt=auth_client_secret,
            auth_api_key_opt=auth_api_key,
            use_env=True,
            use_configfile=True)

    # planet SDK Auth context type
    ctx.obj['PLSDK_AUTH'] = planet.Auth._from_plauth(
        pl_authlib_context=ctx.obj['AUTH'])


def _configure_logging(verbosity):
    """configure logging via verbosity level, corresponding
    to log levels warning, info and debug respectfully.

    Parameters:
        verbosity -- user input for verbosity.
    Raises:
        click.BadParameter: on unexpected parameter input """
    # make the user input string lowercase & strip leading/trailing spaces
    verbosity_input = verbosity.lower()
    verbosity_input = verbosity_input.strip()

    if verbosity_input == 'warning':
        log_level = logging.WARNING
    elif verbosity_input == 'info':
        log_level = logging.INFO
    elif verbosity_input == 'debug':
        log_level = logging.DEBUG
    else:
        raise click.BadParameter("please set verbosity to \
            warning, info, or debug.")
    logging.basicConfig(
        stream=sys.stderr,
        level=log_level,
        format='%(asctime)s - %(name)s - %(levelname)s - %(message)s')


# Hide the embedded util from help.  It has many options and use cases that
# may not be directly the most relevant or user-friendly for the specific
# case of working against Planet Platform Services.
# The interface we want to support for the SDK CLI is a specialized
# subset defined by auth.py.
planet_auth_utils.cmd_plauth_embedded.hidden = True
main.add_command(cmd=planet_auth_utils.cmd_plauth_embedded,
                 name="plauth")  # type: ignore

main.add_command(auth.cmd_auth)  # type: ignore
main.add_command(data.data)  # type: ignore
main.add_command(orders.orders)  # type: ignore
main.add_command(subscriptions.subscriptions)  # type: ignore
main.add_command(collect.collect)  # type: ignore
<<<<<<< HEAD
main.add_command(features.features)
main.add_command(mosaics.mosaics)

if __name__ == "__main__":
    main()  # pylint: disable=E1120
=======
main.add_command(features.features)  # type: ignore
main.add_command(destinations.destinations)  # type: ignore
>>>>>>> aa17791e
<|MERGE_RESOLUTION|>--- conflicted
+++ resolved
@@ -22,11 +22,7 @@
 import planet
 from planet.cli import mosaics
 
-<<<<<<< HEAD
-from . import auth, cmds, collect, data, orders, subscriptions, features
-=======
-from . import auth, collect, data, destinations, orders, subscriptions, features
->>>>>>> aa17791e
+from . import auth, cmds, collect, data, destinations, orders, subscriptions, features
 
 LOGGER = logging.getLogger(__name__)
 
@@ -132,13 +128,9 @@
 main.add_command(orders.orders)  # type: ignore
 main.add_command(subscriptions.subscriptions)  # type: ignore
 main.add_command(collect.collect)  # type: ignore
-<<<<<<< HEAD
-main.add_command(features.features)
-main.add_command(mosaics.mosaics)
+main.add_command(features.features)  # type: ignore
+main.add_command(destinations.destinations)  # type: ignore
+main.add_command(mosaics.mosaics)  # type: ignore
 
 if __name__ == "__main__":
-    main()  # pylint: disable=E1120
-=======
-main.add_command(features.features)  # type: ignore
-main.add_command(destinations.destinations)  # type: ignore
->>>>>>> aa17791e
+    main()  # pylint: disable=E1120