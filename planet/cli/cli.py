--- conflicted
+++ resolved
@@ -44,12 +44,12 @@
               default=False,
               help='Disable ANSI control output.')
 @click.version_option(version=planet.__version__)
-<<<<<<< HEAD
-def main(ctx, verbosity, auth_profile, auth_client_config_file, token_file):
-=======
-@click.version_option(version=planet.__version__)
-def main(ctx, verbosity, quiet):
->>>>>>> 1f838410
+def main(ctx,
+         verbosity,
+         quiet,
+         auth_profile,
+         auth_client_config_file,
+         token_file):
     """Planet API Client
     Parameters:
         ctx -- context object
