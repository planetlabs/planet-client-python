<<<<<<< HEAD
from planet.auth.oidc.auth_clients.auth_code_flow import AuthCodePKCEClientConfig
from planet.auth.planet_legacy.auth_client import PlanetLegacyAuthClientConfig
from planet.constants import DEFAULT_LEGACY_PLANET_AUTH_ENDPOINT
=======
from planet.auth.oidc.auth_clients.auth_code_flow import \
    AuthCodePKCEClientConfig
from planet.auth.planet_legacy.auth_client import \
    PlanetLegacyAuthClientConfig

ENV_AUTH_CLIENT_CONFIG_FILE = 'PL_AUTH_CLIENT_CONFIG_FILE'
ENV_AUTH_PASSWORD = 'PL_AUTH_PASSWORD'
ENV_AUTH_PROFILE = 'PL_AUTH_PROFILE'
ENV_AUTH_SCOPES = 'PL_AUTH_SCOPES'
ENV_AUTH_TOKEN_FILE = 'PL_AUTH_TOKEN_FILE'
ENV_AUTH_USERNAME = 'PL_AUTH_USERNAME'
ENV_FOO_ID = 'PL_FOO_ID'
ENV_FOO_SERVICE_URL = 'PL_FOO_SERVICE_URL'
ENV_LOGLEVEL = 'PL_LOGLEVEL'
>>>>>>> 90707aee

DEFAULT_OIDC_AUTH_CLIENT_CONFIG = AuthCodePKCEClientConfig(
    # The well known OIDC client that is the Planet Python CLI.
    # Developers should register their own clients so that users may
    # manage grants for different applications.  Registering applications
    # also allows for application specific URLs or auth flow selection.
    # FIXME: a better URL for production
    auth_server='https://account.planet.com/oauth2/aus2enhwueFYRb50S4x7',
    client_id='0oa2scq915nekGLum4x7',
<<<<<<< HEAD
    # FIXME: we need a public URL configured in the client ID in our Auth Provider
    #   for 'recirect_uri' that can catch the redirect for --no-open-browser use cases.
    redirect_uri='http://localhost:8080/login/callback_code',
    local_redirect_uri='http://localhost:8080',
    default_request_scopes=['planet', 'profile', 'openid', 'offline_access']
)
=======
    redirect_uri='http://localhost:8080',
    default_request_scopes=['planet', 'profile', 'openid', 'offline_access'])
>>>>>>> 90707aee

LEGACY_AUTH_CLIENT_CONFIG = PlanetLegacyAuthClientConfig(
    legacy_auth_endpoint=DEFAULT_LEGACY_PLANET_AUTH_ENDPOINT)<|MERGE_RESOLUTION|>--- conflicted
+++ resolved
@@ -1,23 +1,10 @@
-<<<<<<< HEAD
-from planet.auth.oidc.auth_clients.auth_code_flow import AuthCodePKCEClientConfig
-from planet.auth.planet_legacy.auth_client import PlanetLegacyAuthClientConfig
-from planet.constants import DEFAULT_LEGACY_PLANET_AUTH_ENDPOINT
-=======
 from planet.auth.oidc.auth_clients.auth_code_flow import \
     AuthCodePKCEClientConfig
 from planet.auth.planet_legacy.auth_client import \
     PlanetLegacyAuthClientConfig
+from planet.constants import \
+    DEFAULT_LEGACY_PLANET_AUTH_ENDPOINT
 
-ENV_AUTH_CLIENT_CONFIG_FILE = 'PL_AUTH_CLIENT_CONFIG_FILE'
-ENV_AUTH_PASSWORD = 'PL_AUTH_PASSWORD'
-ENV_AUTH_PROFILE = 'PL_AUTH_PROFILE'
-ENV_AUTH_SCOPES = 'PL_AUTH_SCOPES'
-ENV_AUTH_TOKEN_FILE = 'PL_AUTH_TOKEN_FILE'
-ENV_AUTH_USERNAME = 'PL_AUTH_USERNAME'
-ENV_FOO_ID = 'PL_FOO_ID'
-ENV_FOO_SERVICE_URL = 'PL_FOO_SERVICE_URL'
-ENV_LOGLEVEL = 'PL_LOGLEVEL'
->>>>>>> 90707aee
 
 DEFAULT_OIDC_AUTH_CLIENT_CONFIG = AuthCodePKCEClientConfig(
     # The well known OIDC client that is the Planet Python CLI.
@@ -27,17 +14,13 @@
     # FIXME: a better URL for production
     auth_server='https://account.planet.com/oauth2/aus2enhwueFYRb50S4x7',
     client_id='0oa2scq915nekGLum4x7',
-<<<<<<< HEAD
-    # FIXME: we need a public URL configured in the client ID in our Auth Provider
-    #   for 'recirect_uri' that can catch the redirect for --no-open-browser use cases.
+    # FIXME: we need a public URL configured in the client ID in our Auth
+    #      Provider for 'recirect_uri' that can catch the redirect for
+    #      --no-open-browser use cases.
     redirect_uri='http://localhost:8080/login/callback_code',
     local_redirect_uri='http://localhost:8080',
     default_request_scopes=['planet', 'profile', 'openid', 'offline_access']
 )
-=======
-    redirect_uri='http://localhost:8080',
-    default_request_scopes=['planet', 'profile', 'openid', 'offline_access'])
->>>>>>> 90707aee
 
 LEGACY_AUTH_CLIENT_CONFIG = PlanetLegacyAuthClientConfig(
     legacy_auth_endpoint=DEFAULT_LEGACY_PLANET_AUTH_ENDPOINT)