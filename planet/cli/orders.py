# Copyright 2022 Planet Labs, PBC.
#
# Licensed under the Apache License, Version 2.0 (the "License");
# you may not use this file except in compliance with the License.
# You may obtain a copy of the License at
#
#    http://www.apache.org/licenses/LICENSE-2.0
#
# Unless required by applicable law or agreed to in writing, software
# distributed under the License is distributed on an "AS IS" BASIS,
# WITHOUT WARRANTIES OR CONDITIONS OF ANY KIND, either express or implied.
# See the License for the specific language governing permissions and
# limitations under the License.
"""Orders API CLI"""
from contextlib import asynccontextmanager
import json
import logging

import click

import planet
from planet import OrdersClient, Session  # allow mocking
from .cmds import coro, translate_exceptions
from .io import echo_json

LOGGER = logging.getLogger(__name__)

pretty = click.option('--pretty', is_flag=True, help='Format JSON output')


@asynccontextmanager
async def orders_client(ctx):
    auth = ctx.obj['AUTH']
    base_url = ctx.obj['BASE_URL']
    async with Session(auth=auth) as sess:
        cl = OrdersClient(sess, base_url=base_url)
        yield cl


@click.group()
@click.pass_context
@click.option('-u',
              '--base-url',
              default=None,
              help='Assign custom base Orders API URL.')
def orders(ctx, base_url):
    '''Commands for interacting with the Orders API'''
    ctx.obj['AUTH'] = planet.Auth.from_file()
    ctx.obj['BASE_URL'] = base_url


@orders.command()
@click.pass_context
@translate_exceptions
@coro
<<<<<<< HEAD
@click.option('--state',
=======
@click.option('-s',
              '--state',
>>>>>>> a51ed864
              help='Filter orders to given state.',
              type=click.Choice(planet.clients.orders.ORDER_STATE_SEQUENCE,
                                case_sensitive=False))
@click.option('-l',
              '--limit',
              help='Filter orders to given limit.',
              default=None,
              type=int)
@pretty
async def list(ctx, state, limit, pretty):
    '''List orders'''
    async with orders_client(ctx) as cl:
        orders = await cl.list_orders(state=state, limit=limit, as_json=True)

    echo_json(orders, pretty)


@orders.command()
@click.pass_context
@translate_exceptions
@coro
@click.argument('order_id', type=click.UUID)
@pretty
async def get(ctx, order_id, pretty):
    """Get order

    This command outputs the order description, optionally pretty-printed.
    """
    async with orders_client(ctx) as cl:
        order = await cl.get_order(str(order_id))

    echo_json(order.json, pretty)


@orders.command()
@click.pass_context
@translate_exceptions
@coro
@click.argument('order_id', type=click.UUID)
async def cancel(ctx, order_id):
    '''Cancel order by order ID.'''
    async with orders_client(ctx) as cl:
        await cl.cancel_order(str(order_id))

    click.echo('Cancelled')


def split_list_arg(ctx, param, value):
    if value is None:
        return None
    elif value == '':
        # note, this is specifically checking for an empty string
        click.BadParameter('Entry cannot be an empty string.')

    # split list by ',' and remove whitespace
    entries = [i.strip() for i in value.split(',')]

    # validate passed entries
    for e in entries:
        if not e:
            raise click.BadParameter('Entry cannot be an empty string.')
    return entries


@orders.command()
@click.pass_context
@translate_exceptions
@coro
@click.argument('order_id', type=click.UUID)
@click.option('--delay', type=int, default=5,
              help='Time (in seconds) between polls.')
@click.option('--max-attempts', type=int, default=5,
              help='Maximum number of polls. Set to zero for no limit.')
@click.option('--quiet', is_flag=True, default=False,
              help='Disable ANSI control output.')
@click.option('--state',
              help='State prior to a final state that will end polling.',
              type=click.Choice(planet.clients.orders.ORDER_STATE_SEQUENCE,
                                case_sensitive=False))
async def wait(ctx, order_id, delay, max_attempts, quiet, state):
    """Wait until order reaches desired state.

    Reports the state of the order on the last poll.

    This function polls the Orders API to determine the order state, with
    the specified delay between each polling attempt, until the
    order reaches a final state or earlier state, if specified.
    If the maximum number of attempts is reached before polling is
    complete, an exception is raised. Setting --max-attempts to zero will
    result in no limit on the number of attempts.

    Setting --delay to zero results in no delay between polling attempts.
    This will likely result in throttling by the Orders API, which has
    a rate limit of 10 requests per second. If many orders are being
    polled asynchronously, consider increasing the delay to avoid
    throttling.

    By default, polling completes when the order reaches a final state.
    If --state is specified, polling will complete when the specified earlier
    state is reached or passed.
    """
    async with orders_client(ctx) as cl:
        with planet.reporting.StateBar(order_id=order_id,
                                       disable=quiet) as bar:
            state = await cl.wait(str(order_id),
                                  state=state,
                                  delay=delay,
                                  max_attempts=max_attempts,
                                  callback=bar.update_state)
    click.echo(state)


@orders.command()
@click.pass_context
@translate_exceptions
@coro
@click.argument('order_id', type=click.UUID)
<<<<<<< HEAD
@click.option('-q', '--quiet', is_flag=True, default=False,
              help='Disable ANSI control output.')
@click.option('-o', '--overwrite', is_flag=True, default=False,
=======
@click.option('-q',
              '--quiet',
              is_flag=True,
              default=False,
              help=('Disable ANSI control output.'))
@click.option('-o',
              '--overwrite',
              is_flag=True,
              default=False,
>>>>>>> a51ed864
              help=('Overwrite files if they already exist.'))
@click.option('--dest',
              default='.',
              help=('Directory to download files to.'),
              type=click.Path(exists=True,
                              resolve_path=True,
                              writable=True,
                              file_okay=False))
async def download(ctx, order_id, quiet, overwrite, dest):
    """Download order by order ID."""
    async with orders_client(ctx) as cl:
<<<<<<< HEAD
        await cl.download_order(str(order_id),
                                directory=dest,
                                overwrite=overwrite,
                                progress_bar=not quiet)
=======
        with planet.reporting.StateBar(order_id=order_id,
                                       disable=quiet) as bar:
            await cl.poll(str(order_id), report=bar.update)
            _ = await cl.download_order(str(order_id),
                                        directory=dest,
                                        overwrite=overwrite,
                                        progress_bar=not quiet)


def split_id_list(ctx, param, value):
    # split list by ',' and remove whitespace
    ids = [i.strip() for i in value.split(',')]

    # validate passed ids
    for iid in ids:
        if not iid:
            raise click.BadParameter('id cannot be empty string.')

    return ids
>>>>>>> a51ed864


def read_file_geojson(ctx, param, value):
    # skip this if the filename is None
    if not value:
        return value

    json_value = read_file_json(ctx, param, value)
    geo = planet.geojson.as_geom(json_value)
    return geo


def read_file_json(ctx, param, value):
    # skip this if the filename is None
    if not value:
        return value

    try:
        LOGGER.debug('reading json from file')
        json_value = json.load(value)
    except json.decoder.JSONDecodeError:
        raise click.ClickException('File does not contain valid json.')

    return json_value


@orders.command()
@click.pass_context
@translate_exceptions
@coro
@click.option('--name', required=True)
<<<<<<< HEAD
@click.option('--id', 'ids', help='One or more comma-separated item IDs',
              type=click.STRING, callback=split_list_arg, required=True)
=======
@click.option('--id',
              'ids',
              help='One or more comma-separated item IDs',
              type=click.STRING,
              callback=split_id_list,
              required=True)
>>>>>>> a51ed864
# @click.option('--ids_from_search',
#               help='Embedded data search')
@click.option(
    '--bundle',
    multiple=False,
    required=True,
    help='Specify bundle',
    type=click.Choice(planet.specs.get_product_bundles(),
                      case_sensitive=False),
)
@click.option('--item-type',
              multiple=False,
              required=True,
              help='Specify an item type',
              type=click.STRING)
@click.option('--email',
              default=False,
              is_flag=True,
              help='Send email notification when Order is complete')
@click.option('--cloudconfig',
              help='Cloud delivery config json file.',
              type=click.File('rb'),
              callback=read_file_json)
@click.option('--clip',
              help='Clip GeoJSON file.',
              type=click.File('rb'),
              callback=read_file_geojson)
@click.option('--tools',
              help='Toolchain json file.',
              type=click.File('rb'),
              callback=read_file_json)
@pretty
async def create(ctx,
                 name,
                 ids,
                 bundle,
                 item_type,
                 email,
                 cloudconfig,
                 clip,
                 tools,
                 pretty):
    '''Create an order.'''
    try:
        product = planet.order_request.product(ids, bundle, item_type)
    except planet.specs.SpecificationException as e:
        raise click.BadParameter(e)

    if email:
        notifications = planet.order_request.notifications(email=email)
    else:
        notifications = None

    if cloudconfig:
        delivery = planet.order_request.delivery(cloud_config=cloudconfig)
    else:
        delivery = None

    if clip and tools:
        raise click.BadParameter("Specify only one of '--clip' or '--tools'")
    elif clip:
        try:
            clip = planet.geojson.as_polygon(clip)
        except planet.geojson.GeoJSONException as e:
            raise click.BadParameter(e)

        tools = [planet.order_request.clip_tool(clip)]

    request = planet.order_request.build_request(name,
                                                 products=[product],
                                                 delivery=delivery,
                                                 notifications=notifications,
                                                 tools=tools)

    async with orders_client(ctx) as cl:
        order = await cl.create_order(request)

    echo_json(order.json, pretty)<|MERGE_RESOLUTION|>--- conflicted
+++ resolved
@@ -53,12 +53,7 @@
 @click.pass_context
 @translate_exceptions
 @coro
-<<<<<<< HEAD
 @click.option('--state',
-=======
-@click.option('-s',
-              '--state',
->>>>>>> a51ed864
               help='Filter orders to given state.',
               type=click.Choice(planet.clients.orders.ORDER_STATE_SEQUENCE,
                                 case_sensitive=False))
@@ -176,21 +171,9 @@
 @translate_exceptions
 @coro
 @click.argument('order_id', type=click.UUID)
-<<<<<<< HEAD
 @click.option('-q', '--quiet', is_flag=True, default=False,
               help='Disable ANSI control output.')
 @click.option('-o', '--overwrite', is_flag=True, default=False,
-=======
-@click.option('-q',
-              '--quiet',
-              is_flag=True,
-              default=False,
-              help=('Disable ANSI control output.'))
-@click.option('-o',
-              '--overwrite',
-              is_flag=True,
-              default=False,
->>>>>>> a51ed864
               help=('Overwrite files if they already exist.'))
 @click.option('--dest',
               default='.',
@@ -202,32 +185,10 @@
 async def download(ctx, order_id, quiet, overwrite, dest):
     """Download order by order ID."""
     async with orders_client(ctx) as cl:
-<<<<<<< HEAD
         await cl.download_order(str(order_id),
                                 directory=dest,
                                 overwrite=overwrite,
                                 progress_bar=not quiet)
-=======
-        with planet.reporting.StateBar(order_id=order_id,
-                                       disable=quiet) as bar:
-            await cl.poll(str(order_id), report=bar.update)
-            _ = await cl.download_order(str(order_id),
-                                        directory=dest,
-                                        overwrite=overwrite,
-                                        progress_bar=not quiet)
-
-
-def split_id_list(ctx, param, value):
-    # split list by ',' and remove whitespace
-    ids = [i.strip() for i in value.split(',')]
-
-    # validate passed ids
-    for iid in ids:
-        if not iid:
-            raise click.BadParameter('id cannot be empty string.')
-
-    return ids
->>>>>>> a51ed864
 
 
 def read_file_geojson(ctx, param, value):
@@ -259,17 +220,8 @@
 @translate_exceptions
 @coro
 @click.option('--name', required=True)
-<<<<<<< HEAD
 @click.option('--id', 'ids', help='One or more comma-separated item IDs',
               type=click.STRING, callback=split_list_arg, required=True)
-=======
-@click.option('--id',
-              'ids',
-              help='One or more comma-separated item IDs',
-              type=click.STRING,
-              callback=split_id_list,
-              required=True)
->>>>>>> a51ed864
 # @click.option('--ids_from_search',
 #               help='Embedded data search')
 @click.option(
