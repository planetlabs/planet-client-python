# Copyright 2022 Planet Labs PBC.
#
# Licensed under the Apache License, Version 2.0 (the "License");
# you may not use this file except in compliance with the License.
# You may obtain a copy of the License at
#
#    http://www.apache.org/licenses/LICENSE-2.0
#
# Unless required by applicable law or agreed to in writing, software
# distributed under the License is distributed on an "AS IS" BASIS,
# WITHOUT WARRANTIES OR CONDITIONS OF ANY KIND, either express or implied.
# See the License for the specific language governing permissions and
# limitations under the License.
"""Orders API CLI"""
from contextlib import asynccontextmanager
import logging
from pathlib import Path

import click

import planet
<<<<<<< HEAD
from planet import OrdersClient, Session  # allow mocking

from . import types
from .cmds import coro, translate_exceptions
from .io import echo_json
from .options import limit, pretty
=======
from planet import OrdersClient  # allow mocking
from .cmds import coro, translate_exceptions
from .io import echo_json
from .options import pretty
from .session import CliSession
>>>>>>> 2dabd3a2

LOGGER = logging.getLogger(__name__)


@asynccontextmanager
async def orders_client(ctx):
    auth = ctx.obj['AUTH']
    base_url = ctx.obj['BASE_URL']
    async with CliSession(auth=auth) as sess:
        cl = OrdersClient(sess, base_url=base_url)
        yield cl


@click.group()
@click.pass_context
@click.option('-u',
              '--base-url',
              default=None,
              help='Assign custom base Orders API URL.')
def orders(ctx, base_url):
    '''Commands for interacting with the Orders API'''
    ctx.obj['AUTH'] = None
    ctx.obj['BASE_URL'] = base_url


@orders.command()
@click.pass_context
@translate_exceptions
@coro
@click.option('--state',
              help='Filter orders to given state.',
              type=click.Choice(planet.clients.orders.ORDER_STATE_SEQUENCE,
                                case_sensitive=False))
@limit
@pretty
async def list(ctx, state, limit, pretty):
    '''List orders

    This command prints a sequence of the returned order descriptions,
    optionally pretty-printed.
    '''
    async with orders_client(ctx) as cl:
        orders = await cl.list_orders(state=state, limit=limit)
        async for o in orders:
            echo_json(o, pretty)


@orders.command()
@click.pass_context
@translate_exceptions
@coro
@click.argument('order_id', type=click.UUID)
@pretty
async def get(ctx, order_id, pretty):
    """Get order

    This command outputs the order description, optionally pretty-printed.
    """
    async with orders_client(ctx) as cl:
        order = await cl.get_order(str(order_id))

    echo_json(order, pretty)


@orders.command()
@click.pass_context
@translate_exceptions
@coro
@click.argument('order_id', type=click.UUID)
async def cancel(ctx, order_id):
    '''Cancel order by order ID.

    This command cancels a queued order and outputs the cancelled order
    details.
    '''
    async with orders_client(ctx) as cl:
        json_resp = await cl.cancel_order(str(order_id))

    click.echo(json_resp)


@orders.command()
@click.pass_context
@translate_exceptions
@coro
@click.argument('order_id', type=click.UUID)
@click.option('--delay',
              type=int,
              default=5,
              help='Time (in seconds) between polls.')
@click.option('--max-attempts',
              type=int,
              default=200,
              show_default=True,
              help='Maximum number of polls. Set to zero for no limit.')
@click.option('--state',
              help='State prior to a final state that will end polling.',
              type=click.Choice(planet.clients.orders.ORDER_STATE_SEQUENCE,
                                case_sensitive=False))
async def wait(ctx, order_id, delay, max_attempts, state):
    """Wait until order reaches desired state.

    Reports the state of the order on the last poll.

    This function polls the Orders API to determine the order state, with
    the specified delay between each polling attempt, until the
    order reaches a final state or earlier state, if specified.
    If the maximum number of attempts is reached before polling is
    complete, an exception is raised. Setting --max-attempts to zero will
    result in no limit on the number of attempts.

    Setting --delay to zero results in no delay between polling attempts.
    This will likely result in throttling by the Orders API, which has
    a rate limit of 10 requests per second. If many orders are being
    polled asynchronously, consider increasing the delay to avoid
    throttling.

    By default, polling completes when the order reaches a final state.
    If --state is specified, polling will complete when the specified earlier
    state is reached or passed.
    """
    quiet = ctx.obj['QUIET']
    async with orders_client(ctx) as cl:
        with planet.reporting.StateBar(order_id=order_id,
                                       disable=quiet) as bar:
            state = await cl.wait(str(order_id),
                                  state=state,
                                  delay=delay,
                                  max_attempts=max_attempts,
                                  callback=bar.update_state)
    click.echo(state)


@orders.command()
@click.pass_context
@translate_exceptions
@coro
@click.argument('order_id', type=click.UUID)
@click.option('--checksum',
              default=None,
              type=click.Choice(['MD5', 'SHA256'], case_sensitive=False),
              help=('Verify that checksums match.'))
@click.option('--directory',
              default='.',
              help=('Base directory for file download.'),
              type=click.Path(exists=True,
                              resolve_path=True,
                              writable=True,
                              file_okay=False))
@click.option('--overwrite',
              is_flag=True,
              default=False,
              help=('Overwrite files if they already exist.'))
async def download(ctx, order_id, overwrite, directory, checksum):
    """Download order by order ID.

    If --checksum is provided, the associated checksums given in the manifest
    are compared against the downloaded files to verify that they match.

    If --checksum is provided, files are already downloaded, and --overwrite is
    not specified, this will simply validate the checksums of the files against
    the manifest.
    """
    quiet = ctx.obj['QUIET']
    async with orders_client(ctx) as cl:
        await cl.download_order(
            str(order_id),
            directory=Path(directory),
            overwrite=overwrite,
            progress_bar=not quiet,
        )
        if checksum:
            cl.validate_checksum(Path(directory, str(order_id)), checksum)


@orders.command()
@click.pass_context
@translate_exceptions
@coro
@click.argument("request", type=types.JSON(), default="-", required=False)
@pretty
async def create(ctx, request: str, pretty):
    '''Create an order.

    This command outputs the created order description, optionally
    pretty-printed.

    REQUEST is the full description of the order to be created. It must be JSON
    and can be specified a json string, filename, or '-' for stdin.
    '''
    async with orders_client(ctx) as cl:
        order = await cl.create_order(request)

    echo_json(order, pretty)


@orders.command()
@click.pass_context
@translate_exceptions
@coro
@click.option('--name',
              required=True,
              help='Order name. Does not need to be unique.',
              type=click.STRING)
@click.option(
    '--bundle',
    multiple=False,
    required=True,
    help='Product bundle.',
    type=click.Choice(planet.specs.get_product_bundles(),
                      case_sensitive=False),
)
@click.option('--id',
              help='One or more comma-separated item IDs.',
              type=types.CommaSeparatedString(),
              required=True)
@click.option('--item-type',
              required=True,
              help='Specify an item type',
              type=click.STRING)
@click.option('--clip',
              type=types.JSON(),
              help="""Clip feature GeoJSON. Can be a json string, filename,
              or '-' for stdin.""")
@click.option(
    '--tools',
    type=types.JSON(),
    help="""Toolchain JSON. Can be a json string, filename, or '-' for
    stdin.""")
@click.option('--email',
              default=False,
              is_flag=True,
              help='Send email notification when order is complete.')
@click.option(
    '--cloudconfig',
    type=types.JSON(),
    help="""Credentials for cloud storage provider to enable cloud delivery of
    data. Can be a json string, filename, or '-' for stdin.""")
@pretty
async def request(ctx,
                  name,
                  bundle,
                  id,
                  clip,
                  tools,
                  item_type,
                  email,
                  cloudconfig,
                  pretty):
    """Generate an order request.

    This command provides support for building an order description used
    in creating an order. It outputs the order request, optionally pretty-
    printed.
    """
    try:
        product = planet.order_request.product(id, bundle, item_type)
    except planet.specs.SpecificationException as e:
        raise click.BadParameter(e)

    if email:
        notifications = planet.order_request.notifications(email=email)
    else:
        notifications = None

    if clip and tools:
        raise click.BadParameter("Specify only one of '--clip' or '--tools'")
    elif clip:
        try:
            clip = planet.geojson.as_polygon(clip)
        except planet.exceptions.GeoJSONError as e:
            raise click.BadParameter(e)

        tools = [planet.order_request.clip_tool(clip)]

    if cloudconfig:
        delivery = planet.order_request.delivery(cloud_config=cloudconfig)
    else:
        delivery = None

    request = planet.order_request.build_request(name,
                                                 products=[product],
                                                 delivery=delivery,
                                                 notifications=notifications,
                                                 tools=tools)

    echo_json(request, pretty)<|MERGE_RESOLUTION|>--- conflicted
+++ resolved
@@ -19,20 +19,12 @@
 import click
 
 import planet
-<<<<<<< HEAD
-from planet import OrdersClient, Session  # allow mocking
-
+from planet import OrdersClient  # allow mocking
 from . import types
 from .cmds import coro, translate_exceptions
 from .io import echo_json
 from .options import limit, pretty
-=======
-from planet import OrdersClient  # allow mocking
-from .cmds import coro, translate_exceptions
-from .io import echo_json
-from .options import pretty
 from .session import CliSession
->>>>>>> 2dabd3a2
 
 LOGGER = logging.getLogger(__name__)
 
