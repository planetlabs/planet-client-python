--- conflicted
+++ resolved
@@ -16,16 +16,9 @@
 from planet.cli.util import recast_exceptions_to_click
 
 
-<<<<<<< HEAD
-@click.group(
-    'auth',
-    invoke_without_command=True,
-    help='Commands to manage Planet auth tokens')
-=======
 @click.group('auth',
              invoke_without_command=True,
              help='Commands to manage Planet auth tokens')
->>>>>>> 90707aee
 @click.pass_context
 def oidc_token_group(ctx):
     if ctx.invoked_subcommand is None:
