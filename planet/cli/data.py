--- conflicted
+++ resolved
@@ -18,13 +18,8 @@
 from contextlib import asynccontextmanager
 
 import click
-<<<<<<< HEAD
-from planet import DataClient
-=======
-
-from planet import data_filter, exceptions, io, DataClient, Session
->>>>>>> 50c73a59
-
+
+from planet import data_filter, exceptions, io, DataClient
 from .cmds import coro, translate_exceptions
 from .io import echo_json
 from .session import CliSession
