--- conflicted
+++ resolved
@@ -18,12 +18,8 @@
 from contextlib import asynccontextmanager
 
 import click
-<<<<<<< HEAD
-import planet
+
 from planet import data_filter, io, DataClient, Session
-=======
-from planet import DataClient, Session
->>>>>>> 0c805348
 
 from .cmds import coro, translate_exceptions
 from .io import echo_json
