# Copyright 2020 Planet Labs, PBC.
#
# Licensed under the Apache License, Version 2.0 (the "License"); you may not
# use this file except in compliance with the License. You may obtain a copy of
# the License at
#
#      http://www.apache.org/licenses/LICENSE-2.0
#
# Unless required by applicable law or agreed to in writing, software
# distributed under the License is distributed on an "AS IS" BASIS, WITHOUT
# WARRANTIES OR CONDITIONS OF ANY KIND, either express or implied. See the
# License for the specific language governing permissions and limitations under
# the License.
"""Functionality to perform HTTP requests"""
from __future__ import annotations  # https://stackoverflow.com/a/33533514
import asyncio
from http import HTTPStatus
import logging

import httpx

<<<<<<< HEAD
from planet.auth.auth import Auth
=======
from .auth import Auth, AuthType
>>>>>>> d442cb58
from . import exceptions, models
from .__version__ import __version__

RETRY_COUNT = 5
RETRY_WAIT_TIME = 1  # seconds

LOGGER = logging.getLogger(__name__)


class BaseSession:

    @staticmethod
    def _get_user_agent():
        return 'planet-client-python/' + __version__

    @staticmethod
    def _log_request(request):
        LOGGER.info(f'{request.method} {request.url} - Sent')

    @staticmethod
    def _log_response(response):
        request = response.request
        LOGGER.info(f'{request.method} {request.url} - '
                    f'Status {response.status_code}')

    @classmethod
    def _raise_for_status(cls, response):
        status = response.status_code

        miminum_bad_request_code = HTTPStatus.MOVED_PERMANENTLY
        if status < miminum_bad_request_code:
            return

        exception = {
            HTTPStatus.BAD_REQUEST: exceptions.BadQuery,
            HTTPStatus.UNAUTHORIZED: exceptions.InvalidAPIKey,
            HTTPStatus.FORBIDDEN: exceptions.NoPermission,
            HTTPStatus.NOT_FOUND: exceptions.MissingResource,
            HTTPStatus.CONFLICT: exceptions.Conflict,
            HTTPStatus.TOO_MANY_REQUESTS: exceptions.TooManyRequests,
            HTTPStatus.INTERNAL_SERVER_ERROR: exceptions.ServerError
        }.get(status, exceptions.APIError)
        LOGGER.debug(f"Exception type: {exception}")

        msg = response.text
        LOGGER.debug(f"Response text: {msg}")

        if exception == exceptions.TooManyRequests:
            # differentiate between over quota and rate-limiting
            if 'quota' in msg.lower():
                exception = exceptions.OverQuota

        raise exception(msg)


class Session(BaseSession):
    '''Context manager for asynchronous communication with the Planet service.

    The default behavior is to read authentication information stored in the
    secret file. This behavior can be overridden by providing an `auth.Auth`
    instance as an argument.

    Example:
    ```python
    >>> import asyncio
    >>> from planet import Session
    >>>
    >>> async def main():
    ...     async with Session() as sess:
    ...         # communicate with services here
    ...         pass
    ...
    >>> asyncio.run(main())

    ```

    Example:
    ```python
    >>> import async
    >>> from planet import Auth, Session
    >>>
    >>> async def main():
    ...     auth = Auth.from_key('examplekey')
    ...     async with Session(auth=auth) as sess:
    ...         # communicate with services here
    ...         pass
    ...
    >>> asyncio.run(main())

    ```
    '''

    def __init__(self, auth: AuthType = None):
        """Initialize a Session.

        Parameters:
            auth: Planet server authentication.
        """
        auth = auth or Auth.initialize()

        self._client = httpx.AsyncClient(auth=auth.request_authenticator())
        self._client.headers.update({'User-Agent': self._get_user_agent()})

        async def alog_request(*args, **kwargs):
            return self._log_request(*args, **kwargs)

        async def alog_response(*args, **kwargs):
            return self._log_response(*args, **kwargs)

        async def araise_for_status(*args, **kwargs):
            return self._raise_for_status(*args, **kwargs)

        self._client.event_hooks['request'] = [alog_request]
        self._client.event_hooks['response'] = [
            alog_response, araise_for_status
        ]
        self.retry_wait_time = RETRY_WAIT_TIME
        self.retry_count = RETRY_COUNT

    async def __aenter__(self):
        return self

    async def __aexit__(self, *args):
        await self.aclose()

    async def aclose(self):
        await self._client.aclose()

    async def _retry(self, func, *a, **kw):
        """Run an asynchronous request function with retry.

        Raises:
            planet.exceptions.TooManyRequests: When retry limit is exceeded.
        """
        # TODO: retry will be provided in httpx v1 [1] with usage [2]
        # 1. https://github.com/encode/httpcore/pull/221
        # 2. https://github.com/encode/httpx/blob/
        # 89fb0cbc69ea07b123dd7b36dc1ed9151c5d398f/docs/async.md#explicit-transport-instances # noqa
        # TODO: if throttling is necessary, check out [1] once v1
        # 1. https://github.com/encode/httpx/issues/984
        retry_count = self.retry_count
        wait_time = self.retry_wait_time

        num_tries = 0
        while True:
            num_tries += 1
            try:
                resp = await func(*a, **kw)
                break
            except exceptions.TooManyRequests as e:
                if num_tries > retry_count:
                    raise e
                else:
                    LOGGER.debug(f'Try {num_tries}')
                    LOGGER.info(f'Too Many Requests: sleeping {wait_time}s')
                    # TODO: consider exponential backoff
                    # https://developers.planet.com/docs/data/api-mechanics/
                    await asyncio.sleep(wait_time)
        return resp

    async def request(self,
                      request: models.Request,
                      stream: bool = False) -> models.Response:
        """Submit a request with retry.

        Parameters:
            request: Request to submit.
            stream: Get the body as a stream.

        Returns:
            Server response.

        Raises:
            planet.exceptions.APIException: On API error.
            planet.exceptions.ClientError: When retry limit is exceeded.
        """
        # TODO: retry will be provided in httpx v1 [1] with usage [2]
        # 1. https://github.com/encode/httpcore/pull/221
        # 2. https://github.com/encode/httpx/blob/
        # 89fb0cbc69ea07b123dd7b36dc1ed9151c5d398f/docs/async.md#explicit-transport-instances # noqa
        # TODO: if throttling is necessary, check out [1] once v1
        # 1. https://github.com/encode/httpx/issues/984
        return await self._retry(self._request, request, stream=stream)

    async def _request(self, request, stream=False):
        """Submit a request"""
        http_resp = await self._client.send(request.http_request,
                                            stream=stream)
        return models.Response(request, http_resp)

    def stream(self, request: models.Request) -> Stream:
        """Submit a request and get the response as a stream context manager.

        Parameters:
            request: Request to submit

        Returns:
            Context manager providing the body as a stream.
        """
        return Stream(session=self, request=request)


# TODO: Delete?  This isn't used with the refactored AuthClient
class AuthSession(BaseSession):
    """Synchronous connection to the Planet Auth service."""

    def __init__(self):
        """Initialize an AuthSession.
        """
        self._client = httpx.Client(timeout=None)
        self._client.headers.update({'User-Agent': self._get_user_agent()})
        self._client.event_hooks['request'] = [self._log_request]
        self._client.event_hooks['response'] = [
            self._log_response, self._raise_for_status
        ]

    def request(self, request):
        """Submit a request

        Parameters:
            request: Request to submit.

        Returns:
            Server response.

        Raises:
            planet.exceptions.APIException: On API error.
        """

        http_resp = self._client.send(request.http_request)
        return models.Response(request, http_resp)

    @classmethod
    def _raise_for_status(cls, response):
        try:
            super()._raise_for_status(response)
        except exceptions.BadQuery:
            raise exceptions.APIError('Not a valid email address.')
        except exceptions.InvalidAPIKey:
            raise exceptions.APIError('Incorrect email or password.')


class Stream:
    '''Context manager for asynchronous response stream from Planet server.'''

    def __init__(self, session: Session, request: models.Request):
        """
        Parameters:
            session: Open session to Planet server.
            request:  Request to submit.
        """
        self.session = session
        self.request = request

    async def __aenter__(self):
        self.response = await self.session.request(
            request=self.request,
            stream=True,
        )
        return self.response

    async def __aexit__(self, exc_type=None, exc_value=None, traceback=None):
        await self.response.aclose()<|MERGE_RESOLUTION|>--- conflicted
+++ resolved
@@ -19,11 +19,7 @@
 
 import httpx
 
-<<<<<<< HEAD
 from planet.auth.auth import Auth
-=======
-from .auth import Auth, AuthType
->>>>>>> d442cb58
 from . import exceptions, models
 from .__version__ import __version__
 
@@ -116,7 +112,7 @@
     ```
     '''
 
-    def __init__(self, auth: AuthType = None):
+    def __init__(self, auth: Auth = None):
         """Initialize a Session.
 
         Parameters:
