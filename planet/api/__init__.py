# Copyright 2015 Planet Labs, Inc.
#
# Licensed under the Apache License, Version 2.0 (the "License");
# you may not use this file except in compliance with the License.
# You may obtain a copy of the License at
#
#    http://www.apache.org/licenses/LICENSE-2.0
#
# Unless required by applicable law or agreed to in writing, software
# distributed under the License is distributed on an "AS IS" BASIS,
# WITHOUT WARRANTIES OR CONDITIONS OF ANY KIND, either express or implied.
# See the License for the specific language governing permissions and
# limitations under the License.

from datetime import datetime
import logging
import os
import re

from requests import Session
from requests_futures.sessions import FuturesSession

_logger = logging.getLogger(__name__)

ENV_KEY = 'PL_API_KEY'

_ISO_FMT = '%Y-%m-%dT%H:%M:%S.%f+00:00'

class APIException(Exception):
    '''also used as placeholder for unexpected response status_code'''
    pass


class BadQuery(APIException):
    pass


class InvalidAPIKey(APIException):
    pass


class NoPermission(APIException):
    pass


class MissingResource(APIException):
    pass


class OverQuota(APIException):
    pass


class ServerError(APIException):
    pass


def _check_status(response):
    
    status = response.status_code
    if status == 200:
        return
    exception = {
        400: BadQuery,
        401: InvalidAPIKey,
        403: NoPermission,
        404: MissingResource,
        429: OverQuota,
        500: ServerError
    }.get(status, None)
    
    if exception:
        raise exception(response.content)
        
    raise APIException('%s: %s' % (status, response.content))


def _get_filename(response):
    cd = response.headers.get('content-disposition', '')
    match = re.search('filename="?([^"]+)"?', cd)
    if match:
        return match.group(1)


def _find_api_key():
    return os.getenv(ENV_KEY)


def write_to_file(directory=None, callback=None):
    def writer(session, response):
        _check_status(response)
        img = Image(response)
        file = os.path.join(directory, img.name) if directory else None
        img.write(file, callback)
    return writer


def strp_timestamp(value):
    return datetime.strptime(value, _ISO_FMT)


def strf_timestamp(when):
    return datetime.strftime(when, _ISO_FMT)


class Response(object):

    def __init__(self, response):
<<<<<<< HEAD
        
=======

>>>>>>> b12cd127
        self.response = response
        self.size = int(self.response.headers.get('content-length', -1))
        self.name = _get_filename(self.response)

    def __len__(self):
        return self.size

    def __iter__(self):
        return (chunk for chunk in self.response.iter_content(chunk_size=8192))

    def last_modified(self):
        lm = self.response.headers['last-modified']
        return datetime.strptime(lm, '%a, %d %b %Y %H:%M:%S GMT')

    def get_raw(self):
        return self.response.content.decode('utf-8')


class JSON(Response):

    def get(self):
        return self.response.json()


class Scenes(JSON):

    def __init__(self, response, client):
        super(Scenes, self).__init__(response)
        self._client = client

    def next(self):
        links = self.get()['links']
        next = links.get('next', None)
        if next:
            response = self._client._get(next)
            return Scenes(response, self._client)

    def iter(self, pages=None):
        pages = int(10e10) if pages is None else pages
        page = self
        if pages > 0:
            yield page
            pages -= 1
        while pages > 0:
            page = page.next()
            yield page
            pages -= 1


class Image(Response):

    def _write(self, fp, callback):
        if not callback:
            callback = lambda x: None
        for chunk in self:
            fp.write(chunk)
            callback(len(chunk))
        callback(self)

    def write(self, file=None, callback=None):
        if not file:
            file = self.name
        if not file:
            raise ValueError('no file name provided or discovered in response')
        if isinstance(file, basestring):
            with open(file, 'wb') as fp:
                self._write(fp, callback)
        else:
            self._write(file, callback)


class Client(object):


    def __init__(self, api_key=None, base_url='https://api.planet.com/v0/'):
        
        self.api_key = api_key or _find_api_key()
        self.base_url = base_url
        self._workers = 4
        
        headers = {
            'Authorization': 'api-key %s' % self.api_key
        }
        
        # Prepare session and future session objects once
        self.futureSession = FuturesSession(max_workers=self._workers)
        self.futureSession.headers.update(headers)
        
        self.session = Session()
        self.session.headers.update(headers)


    def _get(self, path, params=None, stream=False, callback=None):
        
        if not self.api_key:
            raise InvalidAPIKey('No API key provided')
        
        if path.startswith('http'):
            url = path
        else:
            url = self.base_url + path
        
<<<<<<< HEAD
        headers = {'Authorization': 'api-key ' + self.api_key}
        
        session = requests
=======
>>>>>>> b12cd127
        if callback:
            r = self.futureSession.get(url, params=params, stream=True, background_callback=callback)
        else:
            r = self.session.get(url, params=params, stream=stream)
            _check_status(r)
        
        return r


    def _get_many(self, paths, params, callback=None):
        return [
            self._get(path, params=params, callback=callback) for path in paths
        ]

    def list_scene_types(self):
        return JSON(self._get('scenes'))

    def get_scenes_list(self, scene_type='ortho', order_by=None, count=None,
                        intersects=None, **filters):
        params = {
            'order_by': order_by,
            'count': count,
            'intersects': intersects
        }
        params.update(**filters)
        return Scenes(self._get('scenes/%s' % scene_type, params=params), self)


    def get_scene_metadata(self, scene_id, scene_type='ortho'):
        """
        Get metadata for a given scene.
<<<<<<< HEAD
        
=======

>>>>>>> b12cd127
        .. todo:: Generalize to accept multiple scene ids.
        """
        return JSON(self._get('scenes/%s/%s' % (scene_type, scene_id)))


    def fetch_scene_geotiffs(self, scene_ids, scene_type='ortho',
                             product='visual', callback=None):
        params = {
            'product': product
        }
        paths = ['scenes/%s/%s/full' % (scene_type, sid) for sid in scene_ids]
        return self._get_many(paths, params, callback)

    def fetch_scene_thumbnails(self, scene_ids, scene_type='ortho', size='md',
                               fmt='png', callback=None):
        params = {
            'size': size,
            'format': fmt
        }
        paths = ['scenes/%s/%s/thumb' % (scene_type, sid) for sid in scene_ids]
        return self._get_many(paths, params, callback)<|MERGE_RESOLUTION|>--- conflicted
+++ resolved
@@ -106,11 +106,7 @@
 class Response(object):
 
     def __init__(self, response):
-<<<<<<< HEAD
-        
-=======
-
->>>>>>> b12cd127
+
         self.response = response
         self.size = int(self.response.headers.get('content-length', -1))
         self.name = _get_filename(self.response)
@@ -213,12 +209,6 @@
         else:
             url = self.base_url + path
         
-<<<<<<< HEAD
-        headers = {'Authorization': 'api-key ' + self.api_key}
-        
-        session = requests
-=======
->>>>>>> b12cd127
         if callback:
             r = self.futureSession.get(url, params=params, stream=True, background_callback=callback)
         else:
@@ -250,11 +240,7 @@
     def get_scene_metadata(self, scene_id, scene_type='ortho'):
         """
         Get metadata for a given scene.
-<<<<<<< HEAD
-        
-=======
-
->>>>>>> b12cd127
+
         .. todo:: Generalize to accept multiple scene ids.
         """
         return JSON(self._get('scenes/%s/%s' % (scene_type, scene_id)))
