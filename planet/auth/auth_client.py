--- conflicted
+++ resolved
@@ -55,11 +55,6 @@
         if not cls._typename_map:
             from planet.auth.oidc.auth_clients.auth_code_flow import \
                 AuthCodePKCEClientConfig
-<<<<<<< HEAD
-=======
-            from planet.auth.oidc.auth_clients.implicit_flow import \
-                ImplicitClientConfig
->>>>>>> 5fa6f710
             from planet.auth.oidc.auth_clients.client_credentials_flow import \
                 ClientCredentialsPubKeyClientConfig
             from planet.auth.oidc.auth_clients.client_credentials_flow import \
@@ -76,19 +71,10 @@
                 'oidc_client_credentials_secret': ClientCredentialsClientSecretClientConfig,
                 'oidc_client_credentials_pubkey': ClientCredentialsPubKeyClientConfig,
                 'oidc_client_credentials_sharedkey': ClientCredentialsSharedKeyClientConfig,
-<<<<<<< HEAD
-=======
-                # TODO: remove implicit. It was a study
-                'oidc_implicit': ImplicitClientConfig,
->>>>>>> 5fa6f710
                 'oidc_resource_owner': ResourceOwnerClientConfig,
                 'planet_legacy': PlanetLegacyAuthClientConfig
                 # TODO:
                 #  'static_apikey': StaticApiKeyAuthClientConfig
-<<<<<<< HEAD
-=======
-
->>>>>>> 5fa6f710
             }
 
         return cls._typename_map
@@ -101,7 +87,6 @@
         if not config_cls:
             raise AuthClientException('Error: Auth client config type "{}" is not understood by the factory.'
                                       .format(config_type))
-
         return config_cls(**config_data)
 
     @staticmethod
@@ -127,12 +112,6 @@
             from planet.auth.oidc.auth_clients.auth_code_flow import \
                 AuthCodePKCEAuthClient, \
                 AuthCodePKCEClientConfig
-<<<<<<< HEAD
-=======
-            from planet.auth.oidc.auth_clients.implicit_flow import\
-                ImplicitAuthClient, \
-                ImplicitClientConfig
->>>>>>> 5fa6f710
             from planet.auth.oidc.auth_clients.client_credentials_flow import \
                 ClientCredentialsPubKeyAuthClient, \
                 ClientCredentialsPubKeyClientConfig
@@ -154,10 +133,6 @@
                 ClientCredentialsClientSecretClientConfig: ClientCredentialsClientSecretAuthClient,
                 ClientCredentialsPubKeyClientConfig: ClientCredentialsPubKeyAuthClient,
                 ClientCredentialsSharedKeyClientConfig: ClientCredentialsSharedKeyAuthClient,
-<<<<<<< HEAD
-=======
-                ImplicitClientConfig: ImplicitAuthClient,
->>>>>>> 5fa6f710
                 ResourceOwnerClientConfig: ResourceOwnerAuthClient,
                 PlanetLegacyAuthClientConfig: PlanetLagacyAuthClient
             }
@@ -166,11 +141,7 @@
 
     @classmethod
     def from_config(cls, config: AuthClientConfig) -> AuthClient:
-<<<<<<< HEAD
-        client_cls = cls._get_type_map().get(type(config))
-=======
         client_cls = AuthClient._get_type_map().get(type(config))
->>>>>>> 5fa6f710
         if not client_cls:
             raise AuthClientException('Error: Auth client config class is not understood by the factory.')
 
