--- conflicted
+++ resolved
@@ -4,14 +4,7 @@
 import pathlib
 from typing import Union
 
-<<<<<<< HEAD
-from planet.cli.constants import \
-    DEFAULT_OIDC_AUTH_CLIENT_CONFIG, \
-    LEGACY_AUTH_CLIENT_CONFIG
-from planet.constants import \
-=======
 from planet.auth.constants import \
->>>>>>> 28600769
     ENV_AUTH_CLIENT_CONFIG_FILE, \
     ENV_AUTH_PROFILE, \
     ENV_AUTH_TOKEN_FILE, \
