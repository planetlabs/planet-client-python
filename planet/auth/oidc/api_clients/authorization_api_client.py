--- conflicted
+++ resolved
@@ -129,32 +129,6 @@
 
         return data
 
-<<<<<<< HEAD
-=======
-    @staticmethod
-    def _prep_implicit_auth_payload(client_id,
-                                    redirect_uri,
-                                    requested_scopes,
-                                    request_access_token,
-                                    request_id_token):
-        response_types = []
-        if request_access_token:
-            response_types.append('token')
-        if request_id_token:
-            response_types.append('id_token')
-        data = {
-            'client_id': client_id,
-            'response_type': ' '.join(response_types),
-            'redirect_uri': redirect_uri,
-            'state': oidc_util.generate_nonce(8),
-            'nonce': oidc_util.generate_nonce(32),
-        }
-        if requested_scopes:
-            data['scope'] = ' '.join(requested_scopes)
-
-        return data
-
->>>>>>> e25bd6f5
     def authcode_from_pkce_flow_with_browser_with_callback_listener(
             self, client_id, redirect_uri, requested_scopes,
             pkce_code_challenge):
