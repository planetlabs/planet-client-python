import getpass
import importlib.resources as pkg_resources
import logging

from http import HTTPStatus
from http.server import BaseHTTPRequestHandler, HTTPServer
from urllib.parse import urlparse, parse_qs, urlencode
from webbrowser import open_new

from planet.auth.oidc import resources
from planet.auth.oidc.api_clients.api_client import OIDCAPIClientException
from planet.auth.oidc.util import generate_nonce

logger = logging.getLogger(__name__)
DEFAULT_REDIRECT_LISTEN_PORT = 80
AUTH_TIMEOUT = 60


class AuthorizationAPIException(OIDCAPIClientException):
    def __init__(self, message=None, raw_response=None):
        super().__init__(message, raw_response)


class _OidcPKCESigninCallbackHandler(BaseHTTPRequestHandler):
    """
    HTTP Server callbacks to handle OAuth redirects.
    This handler expects to be invoked as a callback after user authentication. When called
    after successful login, the request will contain an auth code that can be used to obtain tokens.
    Parsing of the results is not handled here. It is the caller's responsibility.  All the callback
    does is pass the request along.
    """

    def __init__(self, request, address, server, do_logging=False):
        self._do_logging = do_logging
        super().__init__(request, address, server)

    def do_GET(self):
        self.send_response(HTTPStatus.OK)
        self.send_header('Content-type', 'text/html')
        self.end_headers()

        self.server.callback_raw_request_path = self.path
        self.wfile.write(bytes(pkg_resources.read_text(resources, 'planet_redirect.html'), 'utf-8'))

    def log_message(self, format, *args):
        # do nothing to disable logging.  We let the caller control this so they can hush the HTTP server
        # logging regardless of the global log level.
        if self._do_logging:
            return super().log_message(format, *args)
        return


def _parse_authcode_from_callback(raw_request_path, expected_state):
    logger.debug("Parsing callback request from authorization server" + raw_request_path)

    parsed_query_string = parse_qs(urlparse(raw_request_path).query)

    error_code = parsed_query_string.get('error')
    if error_code:
        error_description = parsed_query_string.get('error_description') or ['no error description']
        raise AuthorizationAPIException('Authorization error: {}: {}'.format(error_code[0], error_description[0]),
                                        raw_request_path)

    state_array = parsed_query_string.get('state')
    state = None

    if state_array:
        state = state_array[0]
    if state != expected_state:
        raise AuthorizationAPIException('Callback state did not match expected value. Expected: {}, Received: {}'
                                        .format(expected_state, state),
                                        raw_request_path)

    auth_code_array = parsed_query_string.get('code')
    auth_code = None
    if auth_code_array:
        auth_code = auth_code_array[0]
    if not auth_code:
        raise AuthorizationAPIException(
            'Failed to understand authorization callback. Callback request did not include an '
            'authorization code or a recognized error.  Raw callback request: ' + raw_request_path, raw_request_path)

    return auth_code


# Not a child class of OIDCAPIClient since we do not directly call the authorization API.
# Rather, interaction with the authorization server is via a browser to accommodate user interaction flows.
class AuthorizationAPIClient():
    def __init__(self, authorization_uri=None):
        self._authorization_uri = authorization_uri

    @staticmethod
    def _prep_pkce_auth_payload(client_id, redirect_uri, requested_scopes, pkce_code_challenge):
        data = {
            'client_id': client_id,
            'response_type': 'code',
            'redirect_uri': redirect_uri,
            'state': generate_nonce(8),
            'nonce': generate_nonce(32),
            'code_challenge': pkce_code_challenge,
            'code_challenge_method': 'S256'
        }
        if requested_scopes:
            data['scope'] = ' '.join(requested_scopes)

        return data


    def authcode_from_pkce_flow_with_browser_with_callback_listener(
            self, client_id, redirect_uri, requested_scopes, pkce_code_challenge):
        data = self._prep_pkce_auth_payload(client_id, redirect_uri, requested_scopes, pkce_code_challenge)
        auth_request_uri = self._authorization_uri + '?' + urlencode(data)

        # HTTP server to catch the callback redirect from the browser auth process
        logger.debug('Setting up listener for auth callback handler with URI "{}"'.format(redirect_uri))
        parsed_redirect_url = urlparse(redirect_uri)
        listen_port = parsed_redirect_url.port if parsed_redirect_url.port else DEFAULT_REDIRECT_LISTEN_PORT
        if parsed_redirect_url.hostname.lower() != 'localhost' and parsed_redirect_url.hostname != '127.0.0.1':
            raise AuthorizationAPIException('Unexpected hostname in auth redirect URI. Expected localhost URI, '
                                            'but received "{}"'.format(redirect_uri))

        # Only bind to loopback! https://datatracker.ietf.org/doc/html/rfc8252#section-8.3
        http_server = HTTPServer(
            ('localhost', listen_port),
            lambda request, address, server: _OidcPKCESigninCallbackHandler(
                request, address, server, do_logging=(logger.root.level <= logging.DEBUG)))
        http_server.timeout = AUTH_TIMEOUT

        # Don't kick off the browser until we are satisfied that the callback handler is up and listening.
        # UX team wanted this on the console
        print('Opening browser for authorization and listening locally for callback.\n'
              'If this fails, retry with "no browser" option enabled.\n')
        logger.debug('Opening browser with authorization URL : "{}"\n'.format(auth_request_uri))
        open_new(auth_request_uri)

        # Do we ever need to loop for multiple callbacks? (No, this should never be needed.)
        http_server.handle_request()

        if hasattr(http_server, 'callback_raw_request_path'):
            return _parse_authcode_from_callback(http_server.callback_raw_request_path, data['state'])
        else:
            raise AuthorizationAPIException('Unknown error obtaining login tokens. No callback data was received.')

    def authcode_from_pkce_flow_without_browser_without_callback_listener(
            self, client_id, redirect_uri, requested_scopes, pkce_code_challenge):
        # 1) Display URL for user to paste into browser.
        # 2) Wait for them to copy-paste the auth code URL.
        # X) The process of catching the redirect from the auth and parsing out the auth code
        #    is out of band of this code.
        data = self._prep_pkce_auth_payload(client_id, redirect_uri, requested_scopes, pkce_code_challenge)
        auth_request_uri = self._authorization_uri + '?' + urlencode(data)
<<<<<<< HEAD
        print("Please go to the following URL to proceed with login:\n\n\t{}\n\n".format(auth_request_uri))
        return getpass.getpass(prompt='Authentication code: ')
=======
        print("Please go to the following URL to proceed with login.\n"
              "After successful login, please provide the resulting authentication code.\n"
              "\n\t{}\n\n".format(auth_request_uri))
        return getpass.getpass(prompt='Authentication code: ')

    # Implicit flow is really intended for browser flows. Supporting it here may not be all
    # that useful except for demonstration purposes.
    #
    # Unlike the PKCE flow above, we do not support having a local callback listener
    # for the implicit flow. The callback in the browser puts the token in a fragment (#anchor).
    # This means the browser does not include in request we would catch from a callback,
    # and cannot parse it out.  We are dependent on a helper SPA app to parse the callback.
    @staticmethod
    def _get_implicit_flow_response_from_user():
        # FIXME : hanging on input over 1k on MacOS. See
        #  https://superuser.com/questions/219225/command-limits-when-pasting-into-tcsh-mac-os-x/219304#219304
        id_token = getpass.getpass(prompt='ID token: ')
        access_token = getpass.getpass(prompt='Access token: ')
        token_response = {}
        if id_token:
            token_response['id_token'] = id_token
        if access_token:
            token_response['access_token'] = access_token
        return token_response

    def token_from_implicit_flow_with_browser_without_callback_listener(
            self, client_id, redirect_uri, requested_scopes, request_access_token, request_id_token):
        # 1) Launch browser with auth request
        # 2) Wait for copy-paste the tokens from an out of bound callback handler.
        data = self._prep_implicit_auth_payload(
            client_id, redirect_uri, requested_scopes, request_access_token, request_id_token)
        auth_request_uri = self._authorization_uri + '?' + urlencode(data)
        logger.debug("Opening browser with authorization URL : " + auth_request_uri)
        print("Opening browser to proceed with login.  Please provide the following results:\n\n")
        open_new(auth_request_uri)
        return self._get_implicit_flow_response_from_user()

    def token_from_implicit_flow_without_browser_without_callback_listener(
            self, client_id, redirect_uri, requested_scopes, request_access_token, request_id_token):
        # 1) Display URL for user to paste into browser.
        # 2) Wait for copy-paste the tokens from an out of bound callback handler.
        data = self._prep_implicit_auth_payload(
            client_id, redirect_uri, requested_scopes, request_access_token, request_id_token)
        auth_request_uri = self._authorization_uri + '?' + urlencode(data)
        print("Please go to the following URL to proceed with login and provide the results:\n\n\t{}\n\n"
              .format(auth_request_uri))
        return self._get_implicit_flow_response_from_user()
>>>>>>> 3e106ceb
<|MERGE_RESOLUTION|>--- conflicted
+++ resolved
@@ -149,55 +149,7 @@
         #    is out of band of this code.
         data = self._prep_pkce_auth_payload(client_id, redirect_uri, requested_scopes, pkce_code_challenge)
         auth_request_uri = self._authorization_uri + '?' + urlencode(data)
-<<<<<<< HEAD
-        print("Please go to the following URL to proceed with login:\n\n\t{}\n\n".format(auth_request_uri))
-        return getpass.getpass(prompt='Authentication code: ')
-=======
         print("Please go to the following URL to proceed with login.\n"
               "After successful login, please provide the resulting authentication code.\n"
               "\n\t{}\n\n".format(auth_request_uri))
-        return getpass.getpass(prompt='Authentication code: ')
-
-    # Implicit flow is really intended for browser flows. Supporting it here may not be all
-    # that useful except for demonstration purposes.
-    #
-    # Unlike the PKCE flow above, we do not support having a local callback listener
-    # for the implicit flow. The callback in the browser puts the token in a fragment (#anchor).
-    # This means the browser does not include in request we would catch from a callback,
-    # and cannot parse it out.  We are dependent on a helper SPA app to parse the callback.
-    @staticmethod
-    def _get_implicit_flow_response_from_user():
-        # FIXME : hanging on input over 1k on MacOS. See
-        #  https://superuser.com/questions/219225/command-limits-when-pasting-into-tcsh-mac-os-x/219304#219304
-        id_token = getpass.getpass(prompt='ID token: ')
-        access_token = getpass.getpass(prompt='Access token: ')
-        token_response = {}
-        if id_token:
-            token_response['id_token'] = id_token
-        if access_token:
-            token_response['access_token'] = access_token
-        return token_response
-
-    def token_from_implicit_flow_with_browser_without_callback_listener(
-            self, client_id, redirect_uri, requested_scopes, request_access_token, request_id_token):
-        # 1) Launch browser with auth request
-        # 2) Wait for copy-paste the tokens from an out of bound callback handler.
-        data = self._prep_implicit_auth_payload(
-            client_id, redirect_uri, requested_scopes, request_access_token, request_id_token)
-        auth_request_uri = self._authorization_uri + '?' + urlencode(data)
-        logger.debug("Opening browser with authorization URL : " + auth_request_uri)
-        print("Opening browser to proceed with login.  Please provide the following results:\n\n")
-        open_new(auth_request_uri)
-        return self._get_implicit_flow_response_from_user()
-
-    def token_from_implicit_flow_without_browser_without_callback_listener(
-            self, client_id, redirect_uri, requested_scopes, request_access_token, request_id_token):
-        # 1) Display URL for user to paste into browser.
-        # 2) Wait for copy-paste the tokens from an out of bound callback handler.
-        data = self._prep_implicit_auth_payload(
-            client_id, redirect_uri, requested_scopes, request_access_token, request_id_token)
-        auth_request_uri = self._authorization_uri + '?' + urlencode(data)
-        print("Please go to the following URL to proceed with login and provide the results:\n\n\t{}\n\n"
-              .format(auth_request_uri))
-        return self._get_implicit_flow_response_from_user()
->>>>>>> 3e106ceb
+        return getpass.getpass(prompt='Authentication code: ')