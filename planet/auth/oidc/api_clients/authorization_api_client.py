--- conflicted
+++ resolved
@@ -126,11 +126,8 @@
         }
         if requested_scopes:
             data['scope'] = ' '.join(requested_scopes)
-<<<<<<< HEAD
-=======
         if requested_audiences:
             data['audience'] = ' '.join(requested_audiences)
->>>>>>> dcfc840c
 
         return data
 
