--- conflicted
+++ resolved
@@ -16,12 +16,8 @@
 from . import data_filter, order_request, reporting, subscription_request
 from .__version__ import __version__  # NOQA
 from .auth import Auth
-<<<<<<< HEAD
 from .auth_builtins import PlanetOAuthScopes
-from .clients import DataClient, FeaturesClient, MosaicsClient, OrdersClient, SubscriptionsClient  # NOQA
-=======
-from .clients import DataClient, DestinationsClient, FeaturesClient, OrdersClient, SubscriptionsClient  # NOQA
->>>>>>> aa17791e
+from .clients import DataClient, DestinationsClient, FeaturesClient, MosaicsClient, OrdersClient, SubscriptionsClient  # NOQA
 from .io import collect
 from .sync import Planet
 
