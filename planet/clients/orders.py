--- conflicted
+++ resolved
@@ -318,7 +318,6 @@
         ]
         return filenames
 
-<<<<<<< HEAD
     async def wait(
         self,
         order_id: str,
@@ -348,20 +347,6 @@
         completed states, as this opens up the possibility of the the
         specified state never being reached (i.e. if the order completes in
         a 'partial' state but only the 'success' state was specified).
-=======
-    async def poll(self,
-                   order_id: str,
-                   state: str = None,
-                   wait: int = 1,
-                   report=None) -> str:
-        """Poll for order status until order reaches desired state, optionally
-        reporting status.
-
-        By default, the Orders API is polled every 1 second for status updates.
-        The API rate limit for this endpoint is 10 requests per second.
-        If many orders are being polled asynchronously, consider
-        increasing the wait to avoid throttling.
->>>>>>> a51ed864
 
         Example:
             ```python
@@ -390,7 +375,6 @@
                 attempts is reached before one of the specified states is
                 reached.
         """
-<<<<<<< HEAD
         invalid_states = set(states) - ORDERS_STATES_ALL
         if invalid_states:
             raise exceptions.ValueError(
@@ -400,18 +384,6 @@
         num_attempts = 0
         done = False
         while not done:
-=======
-        if state:
-            if state not in ORDERS_STATES:
-                raise OrdersClientException(
-                    f'{state} should be one of: {ORDERS_STATES}')
-            states = [state]
-        else:
-            states = ORDERS_STATES_COMPLETE
-
-        completed = False
-        while not completed:
->>>>>>> a51ed864
             t = time.time()
 
             order = await self.get_order(order_id)
@@ -422,7 +394,6 @@
             if report:
                 report(order.state)
 
-<<<<<<< HEAD
             done = state in states
             if not done:
                 if max_attempts:
@@ -430,12 +401,7 @@
                     if num_attempts >= max_attempts:
                         raise exceptions.MaxAttemptsError(max_attempts)
 
-                sleep_time = max(delay-(time.time()-t), 0)
-=======
-            completed = state in states
-            if not completed:
-                sleep_time = max(wait - (time.time() - t), 0)
->>>>>>> a51ed864
+                sleep_time = max(delay - (time.time() - t), 0)
                 LOGGER.debug(f'sleeping {sleep_time}s')
                 await asyncio.sleep(sleep_time)
         return state
@@ -480,15 +446,4 @@
     async def _get_orders(self, url, params=None, limit=None):
         request = self._request(url, 'GET', params=params)
 
-<<<<<<< HEAD
-        return Orders(request, self._do_request, limit=limit)
-=======
-        return Orders(request, self._do_request, limit=limit)
-
-    @staticmethod
-    def _check_state(state):
-        if state not in ORDERS_STATES:
-            raise OrdersClientException(
-                f'Order state (\'{state}\') should be one of: '
-                f'{ORDERS_STATES}')
->>>>>>> a51ed864
+        return Orders(request, self._do_request, limit=limit)