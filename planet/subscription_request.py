# Copyright 2023 Planet Labs PBC.
#
# Licensed under the Apache License, Version 2.0 (the "License"); you may not
# use this file except in compliance with the License. You may obtain a copy of
# the License at
#
#      http://www.apache.org/licenses/LICENSE-2.0
#
# Unless required by applicable law or agreed to in writing, software
# distributed under the License is distributed on an "AS IS" BASIS, WITHOUT
# WARRANTIES OR CONDITIONS OF ANY KIND, either express or implied. See the
# License for the specific language governing permissions and limitations under
# the License.
"""Functionality for preparing subscription requests."""
from datetime import datetime
from typing import Any, Dict, Optional, List, Literal, Mapping, Sequence

from . import geojson, specs
from .exceptions import ClientError

NOTIFICATIONS_TOPICS = ('delivery.success',
                        'delivery.match',
                        'delivery.failed',
                        'status.backfill.completed',
                        'status.completed',
                        'status.cancelled',
                        'status.pending',
                        'status.all',
                        'status.suspended',
                        'status.failed')

REPROJECT_KERNEL = ('near',
                    'bilinear',
                    'cubic',
                    'cubicspline',
                    'lanczos',
                    'average',
                    'mode',
                    'min',
                    'max',
                    'med',
                    'q1',
                    'q3')
REPROJECT_KERNEL_DEFAULT = 'near'


def build_request(name: str,
                  source: Mapping,
                  delivery: Mapping,
                  notifications: Optional[Mapping] = None,
                  tools: Optional[List[Mapping]] = None,
                  clip_to_source: Optional[bool] = False) -> dict:
    """Construct a Subscriptions API request.

    The return value can be passed to
    [planet.clients.subscriptions.SubscriptionsClient.create_subscription][].

    Parameters:
        name: Name of the subscription.
        source: A source for the subscription, i.e. catalog.
        delivery: A delivery mechanism e.g. GCS, AWS, Azure, or OCS.
        notifications: Specify notifications via email/webhook.
        tools: Tools to apply to the products. The order of operation
            is determined by the service.
        clip_to_source: whether to clip to the source geometry or not
            (the default). If True a clip configuration will be added to
            the list of requested tools unless an existing clip tool
            exists.  NOTE: Not all data layers support clipping, please
            consult the Product reference before using this option.
            NOTE: the next version of the Subscription API will remove
            the clip tool option and always clip to the source geometry.
            Thus this is a preview of the next API version's default
            behavior.

    Returns:
        dict: a representation of a Subscriptions API request for
            a new subscription.

    Raises:
        ClientError: when a valid Subscriptions API request can't be
            constructed.

    Examples:
    ```python
    >>> from datetime import datetime
    >>> from planet.subscription_request import (
    ...     build_request, catalog_source, amazon_s3)
    ...
    ... geom = {
    ...     "coordinates": [[[139.5648193359375,35.42374884923695],
    ...                     [140.1031494140625,35.42374884923695],
    ...                     [140.1031494140625,35.77102915686019],
    ...                     [139.5648193359375,35.77102915686019],
    ...                     [139.5648193359375,35.42374884923695]]],
    ...     "type": "Polygon"
    ... }
    >>> source = catalog_source(
    ...     ["PSScene"], ["ortho_analytic_4b"], geom, datetime(2021,3,1))

    >>> delivery = amazon_s3(
    ...     ACCESS_KEY_ID, SECRET_ACCESS_KEY, "test", "us-east-1")
    ...
    >>> subscription_request = build_request(
    ...     'test_subscription', source=source, delivery=delivery)
    ...

    ```
    """
    # Because source and delivery are Mappings we must make copies for
    # the function's return value. dict() shallow copies a Mapping
    # and returns a new dict.
    details = {
        "name": name, "source": dict(source), "delivery": dict(delivery)
    }

    if notifications:
        details['notifications'] = dict(notifications)

    if tools:
        tool_list = [dict(tool) for tool in tools]

        # If clip_to_source is True a clip configuration will be added
        # to the list of requested tools unless an existing clip tool
        # exists. In that case an exception is raised. NOTE: the next
        # version of the Subscription API will remove the clip tool
        # option and always clip to the source geometry. Thus this is a
        # preview of the next API version's default behavior.
        if clip_to_source:
            if any(tool.get('type', None) == 'clip' for tool in tool_list):
                raise ClientError(
                    "clip_to_source option conflicts with a configured clip tool."
                )
            else:
                tool_list.append({
                    'type': 'clip',
                    'parameters': {
                        'aoi': source['parameters']['geometry']
                    }
                })

        details['tools'] = tool_list

    return details


def catalog_source(
    item_types: List[str],
    asset_types: List[str],
    geometry: Mapping,
    start_time: datetime,
    filter: Optional[Mapping] = None,
    end_time: Optional[datetime] = None,
    rrule: Optional[str] = None,
    publishing_stages: Optional[Sequence[Literal["preview",
                                                 "standard",
                                                 "finalized"]]] = None,
) -> dict:
    """Construct a Catalog subscription source.

    The return value can be passed to
    [planet.subscription_request.build_request][].

    Parameters:
        item_types: The class of spacecraft and processing level of the
            subscription's matching items, e.g. PSScene.
        asset_types: The data products which will be delivered for all
            subscription matching items. An item will only match and
            deliver if all specified asset types are published for that
            item.
        geometry: The area of interest of the subscription that will be
            used to determine matches.
        start_time: The start time of the subscription. This time can be
            in the past or future.
        filter: The filter criteria based on item-level metadata.
        end_time: The end time of the subscription. This time can be in
            the past or future, and must be after the start_time.
        rrule: The recurrence rule, given in iCalendar RFC 5545 format.
            Only monthly recurrences are supported at this time.
        publishing_stages: A sequence of one or more of the values
            "preview", "standard", or "finalized".

    Returns:
        dict: a representation of a subscription source.

    Raises:
        ClientError: if a source can not be
            configured.

    Examples:
        ```pycon
        >>> source = catalog_source(
        ...     ["PSScene"],
        ...     ["ortho_analytic_4b"],
        ...     geometry={
        ...         "type": "Polygon",
        ...         "coordinates": [[[37.791595458984375, 14.84923123791421],
        ...                         [37.90214538574219, 14.84923123791421],
        ...                         [37.90214538574219, 14.945448293647944],
        ...                         [37.791595458984375, 14.945448293647944],
        ...                         [37.791595458984375, 14.84923123791421]]]
        ...     },
        ...     start_time=datetime(2021, 3, 1),
        ...     publishing_stages=["standard"],
        ... )
        >>> request = build_request(
        ...     "Standard PSScene Ortho Analytic",
        ...     source=source,
        ...     delivery={})
        ```

    """
    if len(item_types) > 1:
        raise ClientError(
            "Subscription can only be successfully created if one item type",
            "is specified.")
    try:
        asset_types = [
            specs.validate_asset_type(item, asset) for asset in asset_types
            for item in item_types
        ]
    except specs.SpecificationException as exception:
        raise ClientError(exception)

    parameters = {
        "item_types": item_types,
        "asset_types": asset_types,
        "geometry": geojson.as_geom(dict(geometry)),
    }

    try:
        parameters['start_time'] = _datetime_to_rfc3339(start_time)
    except AttributeError:
        raise ClientError('Could not convert start_time to an iso string')

    if filter:
        parameters['filter'] = dict(filter)

    if end_time:
        try:
            parameters['end_time'] = _datetime_to_rfc3339(end_time)
        except AttributeError:
            raise ClientError('Could not convert end_time to an iso string')

    if rrule:
        parameters['rrule'] = rrule

    if publishing_stages:
        parameters['publishing_stages'] = list(set(publishing_stages))

    return {"type": "catalog", "parameters": parameters}


def planetary_variable_source(
    var_type: Literal["biomass_proxy",
                      "land_surface_temperature",
                      "soil_water_content",
                      "vegetation_optical_depth"],
    var_id: str,
    geometry: Mapping,
    start_time: datetime,
    end_time: Optional[datetime] = None,
) -> dict:
    """Construct a Planetary Variable subscription source.

    Planetary Variables come in 4 types and are further subdivided
    within these types. See [Subscribing to Planetary
    Variables](https://developers.planet.com/docs/subscriptions/pvs-subs/#planetary-variables-types-and-ids)
    for details.

    The return value can be passed to
    [planet.subscription_request.build_request][].

    Note: this function does not validate variable types and ids.

    Parameters:
        var_type: one of "biomass_proxy", "land_surface_temperature",
            "soil_water_content", or "vegetation_optical_depth".
        var_id: a value such as "SWC-AMSR2-C_V1.0_100" for soil water
            content derived from AMSR2 C band.
        geometry: The area of interest of the subscription that will be
            used to determine matches.
        start_time: The start time of the subscription. This time can be
            in the past or future.
        end_time: The end time of the subscription. This time can be in
            the past or future, and must be after the start_time.

    Returns:
        dict: a representation of a subscription source.

    Raises:
        ClientError: if a source can not be
            configured.

    Examples:
<<<<<<< HEAD
        ```pycon
        >>> source = planetary_variables_source(
=======
        ```python
        >>> source = planetary_variable_source(
>>>>>>> 0d8ea9b4
        ...     "soil_water_content",
        ...     "SWC-AMSR2-C_V1.0_100",
        ...     geometry={
        ...         "type": "Polygon",
        ...         "coordinates": [[[37.791595458984375, 14.84923123791421],
        ...                         [37.90214538574219, 14.84923123791421],
        ...                         [37.90214538574219, 14.945448293647944],
        ...                         [37.791595458984375, 14.945448293647944],
        ...                         [37.791595458984375, 14.84923123791421]]]
        ...     },
        ...     start_time=datetime(2021, 3, 1)
        ... )
        >>> request = build_request(
        ...     "Soil Water Content",
        ...     source=source,
        ...     delivery={})
        ```
    """
    # TODO: validation of variable types and ids.

    parameters = {
        "id": var_id,
        "geometry": geojson.as_geom(dict(geometry)),
    }

    try:
        parameters['start_time'] = _datetime_to_rfc3339(start_time)
    except AttributeError:
        raise ClientError('Could not convert start_time to an iso string')

    if end_time:
        try:
            parameters['end_time'] = _datetime_to_rfc3339(end_time)
        except AttributeError:
            raise ClientError('Could not convert end_time to an iso string')

    return {"type": var_type, "parameters": parameters}


def _datetime_to_rfc3339(value: datetime) -> str:
    """Converts the datetime to an RFC3339 string"""
    iso = value.isoformat()
    if not value.utcoffset():
        # rfc3339 needs a Z if there is no timezone offset
        iso += 'Z'
    return iso


def _delivery(type: str, parameters: dict) -> dict:
    return {"type": type, "parameters": parameters}


def amazon_s3(aws_access_key_id: str,
              aws_secret_access_key: str,
              bucket: str,
              aws_region: str) -> dict:
    """Delivery to Amazon S3.

    Parameters:
        aws_access_key_id: S3 account access key.
        aws_secret_access_key: S3 account secret key.
        bucket: The name of the bucket that will receive the order output.
        aws_region: The region where the bucket lives in AWS.
    """
    parameters = {
        'aws_access_key_id': aws_access_key_id,
        'aws_secret_access_key': aws_secret_access_key,
        'bucket': bucket,
        'aws_region': aws_region,
    }

    return _delivery('amazon_s3', parameters)


def azure_blob_storage(account: str,
                       container: str,
                       sas_token: str,
                       storage_endpoint_suffix: Optional[str] = None) -> dict:
    """Delivery to Azure Blob Storage.

    Parameters:
        account: Azure account.
        container: ABS container name.
        sas_token: Shared-Access Signature token. Token should be specified
            without a leading '?'.
        storage_endpoint_suffix: Deliver order to a sovereign cloud. The
            default is "core.windows.net".
    """
    parameters = {
        'account': account,
        'container': container,
        'sas_token': sas_token,
    }

    if storage_endpoint_suffix:
        parameters['storage_endpoint_suffix'] = storage_endpoint_suffix

    return _delivery('azure_blob_storage', parameters)


def google_cloud_storage(credentials: str, bucket: str) -> dict:
    """Delivery to Google Cloud Storage.

    Parameters:
        credentials: JSON-string of service account for bucket.
        bucket: GCS bucket name.
    """
    parameters = {
        'bucket': bucket,
        'credentials': credentials,
    }

    return _delivery('google_cloud_storage', parameters)


def oracle_cloud_storage(customer_access_key_id: str,
                         customer_secret_key: str,
                         bucket: str,
                         region: str,
                         namespace: str) -> dict:
    """Delivery to Oracle Cloud Storage.

    Parameters:
        customer_access_key_id: Customer Secret Key credentials.
        customer_secret_key: Customer Secret Key credentials.
        bucket: The name of the bucket that will receive the order output.
        region: The region where the bucket lives in Oracle.
        namespace: Object Storage namespace name.
    """
    parameters = {
        'customer_access_key_id': customer_access_key_id,
        'customer_secret_key': customer_secret_key,
        'bucket': bucket,
        'region': region,
        'namespace': namespace
    }

    return _delivery('oracle_cloud_storage', parameters)


def notifications(url: str, topics: List[str]) -> dict:
    """Specify a subscriptions API notification.

    Webhook notifications proactively notify you when a subscription matches
    and delivers an item so you have confidence that you have all the expected
    imagery.

    Parameters:
        url: location of webhook/callback where you expect to receive updates.
        topics: Event types that you can choose to be notified about.
    """
    for i, t in enumerate(topics):
        try:
            topics[i] = specs.get_match(t, NOTIFICATIONS_TOPICS, 'topic')
        except specs.SpecificationException as e:
            raise ClientError(e)

    return {"webhook": {"url": url, "topics": topics}}


def _tool(type: str, parameters: dict) -> dict:
    return {"type": type, "parameters": parameters}


def band_math_tool(b1: str,
                   b2: Optional[str] = None,
                   b3: Optional[str] = None,
                   b4: Optional[str] = None,
                   b5: Optional[str] = None,
                   b6: Optional[str] = None,
                   b7: Optional[str] = None,
                   b8: Optional[str] = None,
                   b9: Optional[str] = None,
                   b10: Optional[str] = None,
                   b11: Optional[str] = None,
                   b12: Optional[str] = None,
                   b13: Optional[str] = None,
                   b14: Optional[str] = None,
                   b15: Optional[str] = None,
                   pixel_type: str = specs.BAND_MATH_PIXEL_TYPE_DEFAULT):
    """Specify a subscriptions API band math tool.

    The parameters of the bandmath tool define how each output band in the
    derivative product should be produced, referencing the product inputs’
    original bands. Band math expressions may not reference neighboring pixels,
    as non-local operations are not supported. The tool can calculate up to 15
    bands for an item. Input band parameters may not be skipped. For example,
    if the b4 parameter is provided, then b1, b2, and b3 parameters are also
    required.

    For each band expression, the bandmath tool supports normal arithmetic
    operations and simple math operators offered in the Python numpy package.
    (For a list of supported mathematical functions, see
    [Bandmath supported numpy math routines](https://developers.planet.com/apis/orders/bandmath-numpy-routines/)).

    One bandmath imagery output file is produced for each product bundle, with
    output bands derived from the band math expressions. nodata pixels are
    processed with the band math equation. These files have “_bandmath”
    appended to their file names.

    The tool passes through UDM, RPC, and XML files, and does not update values
    in these files.

    Parameters:
        b1-b15: An expression defining how the output band should be computed.
        pixel_type: A value indicating what the output pixel type should be.

    Raises:
        planet.exceptions.ClientError: If pixel_type is not valid.
    """  # noqa
    try:
        pixel_type = specs.get_match(pixel_type,
                                     specs.BAND_MATH_PIXEL_TYPE,
                                     'pixel_type')
    except specs.SpecificationException as e:
        raise ClientError(e)

    # e.g. {"b1": "b1", "b2":"arctan(b1)"} if b1 and b2 are specified
    parameters = dict((k, v) for k, v in locals().items() if v)
    return _tool('bandmath', parameters)


def clip_tool(aoi: Mapping) -> dict:
    """Specify a subscriptions API clip tool.

    Imagery and udm files will be clipped to your area of interest. nodata
    pixels will be preserved. Xml file attributes “filename”, “numRows”,
    “numColumns” and “footprint” will be updated based on the clip results.

    The clipped output files will have “_clip” appended to their file names. If
    the clip aoi is so large that full scenes may be delivered without any
    clipping, those files will not have “_clip” appended to their file name.

    Parameters:
        aoi: GeoJSON polygon or multipolygon defining the clip area, with up to
            500 vertices. The minimum geographic area of any polygon or
            internal ring is one square meter.

    Raises:
        planet.exceptions.ClientError: If aoi is not a valid polygon or
            multipolygon.
    """
    valid_types = ['Polygon', 'MultiPolygon']

    geom = geojson.as_geom(dict(aoi))
    if geom['type'].lower() not in [v.lower() for v in valid_types]:
        raise ClientError(
            f'Invalid geometry type: {geom["type"]} is not in {valid_types}.')

    return _tool('clip', {'aoi': geom})


def file_format_tool(file_format: str) -> dict:
    """Specify a subscriptions API file format tool.

    Parameters:
        file_format: The format of the tool output. Either "COG" or "PL_NITF".

    Raises:
        planet.exceptions.ClientError: If file_format is not valid.
    """
    try:
        file_format = specs.validate_file_format(file_format)
    except specs.SpecificationException as e:
        raise ClientError(e)

    return _tool('file_format', {'format': file_format})


def harmonize_tool(target_sensor: str) -> dict:
    """Specify a subscriptions API harmonize tool.

    Each sensor value transforms items captured by a defined set of instrument
    IDs. Items which have not been captured by that defined set of instrument
    IDs are unaffected by (passed through) the harmonization operation.

    Parameters:
        target_sensor: A value indicating to what sensor the input asset types
            should be calibrated.

    Raises:
        planet.exceptions.ClientError: If target_sensor is not valid.
    """
    try:
        target_sensor = specs.get_match(target_sensor,
                                        specs.HARMONIZE_TOOL_TARGET_SENSORS,
                                        'target_sensor')
    except specs.SpecificationException as e:
        raise ClientError(e)

    return _tool('harmonize', {'target_sensor': target_sensor})


def reproject_tool(projection: str,
                   resolution: Optional[float] = None,
                   kernel: str = REPROJECT_KERNEL_DEFAULT) -> dict:
    """Specify a subscriptions API reproject tool.

    Parameters:
        projection: A coordinate system in the form EPSG:n (for example,
            EPSG:4326 for WGS84, EPSG:32611 for UTM 11 North (WGS84), or
            EPSG:3857 for Web Mercator). Well known text CRS values are also
            supported (for example, WGS84).
        resolution: The pixel width and height in the output file. If not
            provided, the default is the resolution of the input item. This
            value is in meters unless the coordinate system is geographic (such
            as EPSG:4326), in which case, it is pixel size in decimal degrees.
        kernel: The resampling kernel used. UDM files always use "near".

    Raises:
        planet.exceptions.ClientError: If kernel is not valid.
    """
    try:
        kernel = specs.get_match(kernel, REPROJECT_KERNEL, 'kernel')
    except specs.SpecificationException as e:
        raise ClientError(e)

    parameters: Dict[str, Any] = {"projection": projection, "kernel": kernel}
    if resolution is not None:
        parameters['resolution'] = resolution

    return _tool('reproject', parameters)


def toar_tool(scale_factor: int = 10000) -> dict:
    """Specify a subscriptions API reproject tool.

    The toar tool supports the analytic asset type for PSScene, PSOrthoTile,
    and REOrthoTile item types. In addition to the analytic asset, the
    corresponding XML metadata asset type is required.

    Parameters:
        scale_factor: Scale factor applied to convert 0.0 to 1.0 reflectance
            floating point values to a value that fits in 16bit integer pixels.
            The API default is 10000. Values over 65535 could result in high
            reflectances not fitting in 16bit integers.
    """
    return _tool('toar', {'scale_factor': scale_factor})<|MERGE_RESOLUTION|>--- conflicted
+++ resolved
@@ -292,13 +292,8 @@
             configured.
 
     Examples:
-<<<<<<< HEAD
-        ```pycon
-        >>> source = planetary_variables_source(
-=======
         ```python
         >>> source = planetary_variable_source(
->>>>>>> 0d8ea9b4
         ...     "soil_water_content",
         ...     "SWC-AMSR2-C_V1.0_100",
         ...     geometry={
