# Copyright 2017 Planet Labs, Inc.
#
# Licensed under the Apache License, Version 2.0 (the "License");
# you may not use this file except in compliance with the License.
# You may obtain a copy of the License at
#
#    http://www.apache.org/licenses/LICENSE-2.0
#
# Unless required by applicable law or agreed to in writing, software
# distributed under the License is distributed on an "AS IS" BASIS,
# WITHOUT WARRANTIES OR CONDITIONS OF ANY KIND, either express or implied.
# See the License for the specific language governing permissions and
# limitations under the License.
import asyncio
from contextlib import asynccontextmanager
from functools import wraps
import json
import logging
import sys

import click

import planet
from planet import OrdersClient, Session  # allow mocking


LOGGER = logging.getLogger(__name__)


# https://github.com/pallets/click/issues/85#issuecomment-503464628
def coro(f):
    '''Wraps async functions so they can be run sync with Click.'''
    @wraps(f)
    def wrapper(*args, **kwargs):
        return asyncio.run(f(*args, **kwargs))
    return wrapper


pretty = click.option('-pp', '--pretty', is_flag=True,
                      help='Format JSON output')


def json_echo(json_dict, pretty):
    if pretty:
        json_str = json.dumps(json_dict, indent=2, sort_keys=True)
        click.echo(json_str)
    else:
        click.echo(json.dumps(json_dict))


@asynccontextmanager
async def orders_client(ctx):
    auth = ctx.obj['AUTH']
    base_url = ctx.obj['BASE_URL']
    async with Session(auth=auth) as sess:
        cl = OrdersClient(sess, base_url=base_url)
        yield cl


def handle_exceptions(f):
    @wraps(f)
    def wrapper(*args, **kwargs):
        try:
            f(*args, **kwargs)
        except planet.exceptions.APIException as ex:
            raise click.ClickException(ex)
    return wrapper


@click.group()
@click.pass_context
@click.option('-v', '--verbose', count=True,
              help=('Specify verbosity level of between 0 and 2 corresponding '
                    'to log levels warning, info, and debug respectively.'))
@click.version_option(version=planet.__version__)
def cli(ctx, verbose):
    '''Planet API Client'''
    _configure_logging(verbose)

    # ensure that ctx.obj exists and is a dict (in case `cli()` is called
    # by means other than the `if` block below)
    ctx.ensure_object(dict)


def _configure_logging(verbosity):
    '''configure logging via verbosity level of between 0 and 2 corresponding
    to log levels warning, info and debug respectfully.'''
    log_level = max(logging.DEBUG, logging.WARNING - logging.DEBUG*verbosity)
    logging.basicConfig(
        stream=sys.stderr, level=log_level,
        format='%(asctime)s - %(name)s - %(levelname)s - %(message)s'
    )


@cli.group()
@click.pass_context
@click.option('-u', '--base-url',
              default=None,
              help='Assign custom base Auth API URL.')
def auth(ctx, base_url):
    '''Commands for working with Planet authentication'''
    ctx.obj['BASE_URL'] = base_url


@auth.command()
@click.pass_context
@handle_exceptions
@click.option('--email', default=None, prompt=True, help=(
    'The email address associated with your Planet credentials.'
))
@click.password_option('--password', confirmation_prompt=False, help=(
    'Account password. Will not be saved.'
))
def init(ctx, email, password):
    '''Obtain and store authentication information'''
    base_url = ctx.obj["BASE_URL"]
    plauth = planet.Auth.from_login(email, password, base_url=base_url)
    plauth.write()
    click.echo('Initialized')


@auth.command()
def value():
    '''Print the stored authentication information'''
    click.echo(get_auth().value)


def get_auth():
    try:
        auth = planet.Auth.from_file()
    except planet.auth.AuthException:
        raise click.ClickException(
            'Auth information does not exist or is corrupted. Initialize '
            'with `planet auth init`.')
    return auth


@cli.group()
@click.pass_context
@click.option('-u', '--base-url',
              default=None,
              help='Assign custom base Orders API URL.')
def orders(ctx, base_url):
    '''Commands for interacting with the Orders API'''
    auth = get_auth()
    ctx.obj['AUTH'] = auth
    ctx.obj['BASE_URL'] = base_url


@orders.command()
@click.pass_context
@handle_exceptions
@coro
@click.option('-s', '--state',
              help='Filter orders to given state.',
              type=click.Choice(planet.clients.orders.ORDERS_STATES,
                                case_sensitive=False))
@click.option('-l', '--limit', help='Filter orders to given limit.',
              default=None, type=int)
@pretty
async def list(ctx, state, limit, pretty):
    '''List orders'''
    async with orders_client(ctx) as cl:
        orders = await cl.list_orders(state=state, limit=limit, as_json=True)

    json_echo(orders, pretty)


@orders.command()
@click.pass_context
@handle_exceptions
@coro
@click.argument('order_id', type=click.UUID)
@pretty
async def get(ctx, order_id, pretty):
    '''Get order by order ID.'''
    async with orders_client(ctx) as cl:
        order = await cl.get_order(str(order_id))

    json_echo(order.json, pretty)


@orders.command()
@click.pass_context
@handle_exceptions
@coro
@click.argument('order_id', type=click.UUID)
async def cancel(ctx, order_id):
    '''Cancel order by order ID.'''
    async with orders_client(ctx) as cl:
        await cl.cancel_order(str(order_id))

    click.echo('Cancelled')


@orders.command()
@click.pass_context
@handle_exceptions
@coro
@click.argument('order_id', type=click.UUID)
@click.option('-q', '--quiet', is_flag=True, default=False,
              help=('Disable ANSI control output.'))
@click.option('-o', '--overwrite', is_flag=True, default=False,
              help=('Overwrite files if they already exist.'))
@click.option('--dest', default='.',
              help=('Directory to download files to.'),
              type=click.Path(exists=True, resolve_path=True,
                              writable=True, file_okay=False))
async def download(ctx, order_id, quiet, overwrite, dest):
    '''Download order by order ID.'''

    # Download the user's order
    async with orders_client(ctx) as cl:
<<<<<<< HEAD
        with planet.reporting.StateBar(order_id=order_id,
                                       disable=quiet) as bar:
            await cl.poll(str(order_id), report=bar.update)
            filenames = await cl.download_order(
                    str(order_id),
                    directory=dest,
                    overwrite=overwrite,
                    progress_bar=not quiet)
    click.echo(f'Downloaded {len(filenames)} files.')
=======
        await cl.poll(str(order_id), verbose=True)
        filenames = await cl.download_order(
                str(order_id),
                directory=dest,
                overwrite=overwrite,
                progress_bar=not quiet)

    # Tell user all files that exist in order
    for f in filenames:
        click.echo(f)
>>>>>>> 2dd6644f


def split_id_list(ctx, param, value):
    # split list by ',' and remove whitespace
    ids = [i.strip() for i in value.split(',')]

    # validate passed ids
    for iid in ids:
        if not iid:
            raise click.BadParameter('id cannot be empty string.')

    return ids


def read_file_geojson(ctx, param, value):
    # skip this if the filename is None
    if not value:
        return value

    json_value = read_file_json(ctx, param, value)
    geo = planet.geojson.as_geom(json_value)
    return geo


def read_file_json(ctx, param, value):
    # skip this if the filename is None
    if not value:
        return value

    try:
        LOGGER.debug('reading json from file')
        json_value = json.load(value)
    except json.decoder.JSONDecodeError:
        raise click.ClickException('File does not contain valid json.')
    except click.FileError as e:
        raise click.ClickException(e)

    return json_value


@orders.command()
@click.pass_context
@handle_exceptions
@coro
@click.option('--name', required=True)
@click.option('--id', 'ids', help='One or more comma-separated item IDs',
              type=click.STRING, callback=split_id_list, required=True)
# @click.option('--ids_from_search',
#               help='Embedded data search')
@click.option('--bundle', multiple=False, required=True,
              help='Specify bundle',
              type=click.Choice(planet.specs.get_product_bundles(),
                                case_sensitive=False),
              )
@click.option('--item-type', multiple=False, required=True,
              help='Specify an item type',
              type=click.STRING)
@click.option('--email', default=False, is_flag=True,
              help='Send email notification when Order is complete')
@click.option('--cloudconfig', help='Cloud delivery config json file.',
              type=click.File('rb'), callback=read_file_json)
@click.option('--clip', help='Clip GeoJSON file.',
              type=click.File('rb'), callback=read_file_geojson)
@click.option('--tools', help='Toolchain json file.',
              type=click.File('rb'), callback=read_file_json)
@pretty
async def create(ctx, name, ids, bundle, item_type, email, cloudconfig, clip,
                 tools, pretty):
    '''Create an order.'''
    try:
        product = planet.order_request.product(ids, bundle, item_type)
    except planet.specs.SpecificationException as e:
        raise click.BadParameter(e)

    if email:
        notifications = planet.order_request.notifications(email=email)
    else:
        notifications = None

    if cloudconfig:
        delivery = planet.order_request.delivery(
            cloud_config=cloudconfig
        )
    else:
        delivery = None

    if clip and tools:
        raise click.BadParameter("Specify only one of '--clip' or '--tools'")
    elif clip:
        try:
            clip = planet.geojson.as_polygon(clip)
        except planet.geojson.GeoJSONException as e:
            raise click.BadParameter(e)

        tools = [planet.order_request.clip_tool(clip)]

    request = planet.order_request.build_request(
        name,
        products=[product],
        delivery=delivery,
        notifications=notifications,
        tools=tools)

    async with orders_client(ctx) as cl:
        order = await cl.create_order(request)

    json_echo(order.json, pretty)<|MERGE_RESOLUTION|>--- conflicted
+++ resolved
@@ -211,7 +211,6 @@
 
     # Download the user's order
     async with orders_client(ctx) as cl:
-<<<<<<< HEAD
         with planet.reporting.StateBar(order_id=order_id,
                                        disable=quiet) as bar:
             await cl.poll(str(order_id), report=bar.update)
@@ -221,18 +220,6 @@
                     overwrite=overwrite,
                     progress_bar=not quiet)
     click.echo(f'Downloaded {len(filenames)} files.')
-=======
-        await cl.poll(str(order_id), verbose=True)
-        filenames = await cl.download_order(
-                str(order_id),
-                directory=dest,
-                overwrite=overwrite,
-                progress_bar=not quiet)
-
-    # Tell user all files that exist in order
-    for f in filenames:
-        click.echo(f)
->>>>>>> 2dd6644f
 
 
 def split_id_list(ctx, param, value):
