--- conflicted
+++ resolved
@@ -206,8 +206,6 @@
 && planet orders download 65df4eb0-e416-4243-a4d2-38afcf382c30
 ```
 
-<<<<<<< HEAD
-=======
 User Story: As a CLI user I would like to create an order, wait for it to be 
 ready to download, then download the order. 
 
@@ -216,7 +214,7 @@
 && planet orders wait $id && planet orders download $id
 <ANSI download status reporting>
 ```
->>>>>>> 2dabd3a2
+
 
 ## download
 
