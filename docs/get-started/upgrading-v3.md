# Upgrade from Version 2 to Version 3

Version 3 of the Planet SDK for Python is a major update of the SDK offering
new features, not all of which are backwards compatible with version 2.

## Authentication
Version 3 of the SDK removes support for Planet's legacy authentication network
protocols in favor of OAuth2 based mechanisms.  The legacy protocols
were never a [documented Planet API](https://docs.planet.com/develop/apis/), but could
easily be understood by inspection of the SDK code.

Specifically, what is being deprecated in version 3 are the paths where the SDK
handled a username and password to obtain the user's API key for forward
operations.  Users may still operate with an API key by retrieving it from the
Planet user interface under [My Settings](https://www.planet.com/account/#/user-settings)
and providing it to the SDK.  While API keys remain supported for machine-to-machine
API use cases using `api.planet.com` APIs, OAuth2 mechanisms should be preferred
where the use case allows for it.

Users may also continue to initialize SDK and CLI sessions with their username
and password, but rather than being processed by the SDK itself a browser must
be invoked to complete OAuth2 client session initialization.
This new method is intended to offer a number of long term benefits, including:

* The new method provides the SDK and the CLI with access tokens that may be
  used with both `api.planet.com` and `services.sentinel-hub.com` endpoints.  The method
  used by version 2 of the SDK was specific to `api.planet.com` endpoints, and
  will never be supported by `services.sentinel-hub.com` endpoints.
* The new method extends (currently optional) multifactor authentication (MFA)
  to SDK and CLI client use cases.
* The new method is compatible with other platform enhancements currently under
  development by Planet's software engineering team.

For complete details on the new mechanisms, see the [Client Authentication Guide](../python/sdk-client-auth.md).

### CLI Usage
The [`planet auth`](../../cli/cli-reference/#auth) command has been substantially
revised to align to the new authentication mechanisms.  For migration from version 2
of the SDK, the following changes are the most important to note:

* The `planet auth init` command has been replaced with [`planet auth login`](../../cli/cli-reference/#login).
  By default, this command will open a browser window to allow the user to log
  in to their Planet account and authorize the SDK or CLI to access their account.
  Other options are available to support a variety of use cases, including a
  `--no-open-browser` option for remote shells.  See `planet auth login --help`
  for complete details.
* The `planet auth value` command has been deprecated.  Depending on whether the SDK
  has been initialized with OAuth2 or API key authentication,
  [`planet auth print-access-token`](../../cli/cli-reference/#print-access-token)
  or [`planet auth print-api-key`](../../cli/cli-reference/#print-api-key) may
  be used.  OAuth2 sessions should be preferred where possible.
* The `planet auth store` command has been deprecated. The various options to the
  `planet auth login` command should provide suitable alternatives for all use cases.
  OAuth2 sessions should be favored for user interactive use cases, such as CLI usage.
  `planet auth login --auth-api-key YOUR_API_KEY` may be used to initialize the SDK
  with API key based authentication where the use case requires it.

### Session Persistence
Both version 2 and version 3 of the SDK use the `~/.planet.json` file in the user's
home directory to store user's API key.  If this file is present and was configured
by version 2 of the SDK, it should continue to work.

While the `~/.planet.json` file continues to be used by version 3, and version 3
understands files written by version 2, version 3 will not write the same information
to this file that version 2 did.  Version 3 uses this file in conjunction with the
`~/.planet` directory and subdirectories to store OAuth2 tokens and additional
session information needed for a smooth user experience.

Version 3 of the SDK provides a [`planet auth reset`](../../cli/cli-reference/#reset)
command to reset all saved state should it become corrupted.  When this command is run,
the old files are moved aside rather than deleted.

### SDK Session Initialization
See the [Client Authentication Guide](../python/sdk-client-auth.md) for a complete
discussion of all options now available.

Basic SDK use cases should work with no alterations.
User sessions initialized by [`planet auth login`](../../cli/cli-reference/#login)
will be detected by an application using a default Planet client when
run in an environment with access to the user's home directory.  For example:

```python linenums="1"
{% include 'auth-session-management/cli_managed_auth_state__implicit.py' %}
```

Applications may also continue to initialize the SDK with a specific API key as follows:
```python linenums="1"
{% include 'auth-session-management/app_managed_auth_state__in_memory__api_key.py' %}
```

<<<<<<< HEAD
The use of API keys is being phased out in favor of OAuth2 service accounts:
```python linenums="1"
{% include 'auth-session-management/app_managed_auth_state__in_memory__oauth_m2m.py' %}
```
=======
Users developing new applications should consult the [Client Authentication Guide](../python/sdk-client-auth.md)
for a complete discussion of all OAuth2 based mechanisms.  OAuth2 mechanisms
should be preferred to the use of Planet API keys.
>>>>>>> c7a9b660

----<|MERGE_RESOLUTION|>--- conflicted
+++ resolved
@@ -88,15 +88,13 @@
 {% include 'auth-session-management/app_managed_auth_state__in_memory__api_key.py' %}
 ```
 
-<<<<<<< HEAD
 The use of API keys is being phased out in favor of OAuth2 service accounts:
 ```python linenums="1"
 {% include 'auth-session-management/app_managed_auth_state__in_memory__oauth_m2m.py' %}
 ```
-=======
+
 Users developing new applications should consult the [Client Authentication Guide](../python/sdk-client-auth.md)
 for a complete discussion of all OAuth2 based mechanisms.  OAuth2 mechanisms
 should be preferred to the use of Planet API keys.
->>>>>>> c7a9b660
 
 ----