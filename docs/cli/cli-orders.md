--- conflicted
+++ resolved
@@ -107,11 +107,7 @@
 Then make the following call:
 
 ```console
-<<<<<<< HEAD
-planet orders request PSScene visual --name 'My First Order' --id 20220605_124027_64_242b 
-=======
 planet orders request --item-type PSScene --bundle analytic_sr_udm2 --name 'My First Order' 20220605_124027_64_242b
->>>>>>> 42d8d758
 ```
 
 Running the above command should output the JSON needed to create an order:
@@ -123,11 +119,7 @@
 You can also use `jq` here to make it a bit more readable:
 
 ```console
-<<<<<<< HEAD
-planet orders request PSScene analytic_sr_udm2 --name 'My First Order' --id 20220605_124027_64_242b | jq
-=======
 planet orders request --item-type PSScene --bundle analytic_sr_udm2 --name 'My First Order' 20220605_124027_64_242b | jq
->>>>>>> 42d8d758
 ```
 
 ```json
@@ -211,13 +203,8 @@
 command:
 
 ```console
-<<<<<<< HEAD
-planet orders request PSScene analytic_sr_udm2 --name 'Two Item Order' \
---id 20220605_124027_64_242b,20220605_124025_34_242b | planet orders create -
-=======
 planet orders request --item-type PSScene --bundle analytic_sr_udm2 --name 'Two Item Order' \
 20220605_124027_64_242b,20220605_124025_34_242b | planet orders create -
->>>>>>> 42d8d758
 ```
 
 The Planet CLI is designed to work well with piping, as it aims at small commands that can be 
@@ -373,13 +360,8 @@
 tweak the geometry.geojson to refer to where you downloaded it.
 
 ```console
-<<<<<<< HEAD
-planet orders request PSScene analytic_sr_udm2 --clip geometry.geojson --name clipped-geom \
- --id 20220605_124027_64_242b | planet orders create -
-=======
 planet orders request --item-type PSScene --bundle analytic_sr_udm2 --clip geometry.geojson --name clipped-geom \
  20220605_124027_64_242b | planet orders create - 
->>>>>>> 42d8d758
 ```
 
 ### Additional Tools
@@ -427,13 +409,8 @@
 Ordering two scenes is easy, just add another id:
 
 ```console
-<<<<<<< HEAD
-planet orders request PSScene analytic_sr_udm2 --name 'Two Scenes' \
- --id 20220605_124027_64_242b,20220605_124025_34_242b | planet orders create -
-=======
 planet orders request --item-type PSScene --bundle analytic_sr_udm2 --name 'Two Scenes' \
  20220605_124027_64_242b,20220605_124025_34_242b | planet orders create - 
->>>>>>> 42d8d758
 ```
 
 And then you can composite them together, using the 'tools' json. You can 
@@ -452,13 +429,8 @@
 can pipe that to `orders create`.
 
 ```console
-<<<<<<< HEAD
-planet orders request PSScene analytic_sr_udm2 --name 'Two Scenes Composited' \
---id 20220605_124027_64_242b,20220605_124025_34_242b --no-stac --tools tools-composite.json | planet orders create -
-=======
 planet orders request --item-type PSScene --bundle analytic_sr_udm2 --name 'Two Scenes Composited' \
  20220605_124027_64_242b,20220605_124025_34_242b --no-stac --tools tools-composite.json | planet orders create - 
->>>>>>> 42d8d758
 ```
 
 Note that we add the `--no-stac` option as [STAC Metadata](#stac-metadata) is not yet supported by the composite 
@@ -483,13 +455,8 @@
 The following command just shows the output with [tools-cog.json](https://raw.githubusercontent.com/planetlabs/planet-client-python/main/docs/cli/request-json/tools-cog.json):
 
 ```console
-<<<<<<< HEAD
-planet orders request PSScene analytic_sr_udm2 --name 'COG Order' \
- --id 20220605_124027_64_242b,20220605_124025_34_242b --tools tools-cog.json
-=======
 planet orders request --item-type PSScene --bundle analytic_sr_udm2 --name 'COG Order' \
  20220605_124027_64_242b,20220605_124025_34_242b --tools tools-cog.json
->>>>>>> 42d8d758
 ```
 
 As shown above you can also pipe that output directly in to `orders create`. 
@@ -540,26 +507,16 @@
 ```
 
 ```console
-<<<<<<< HEAD
-planet orders request PSScene analytic_sr_udm2 --no-stac --name 'Two Scenes Clipped and Composited' \
- --id 20220605_124027_64_242b,20220605_124025_34_242b --tools tools-clip-composite.json | planet orders create -
-=======
 planet orders request --item-type PSScene --bundle analytic_sr_udm2 --no-stac --name 'Two Scenes Clipped and Composited' \
  20220605_124027_64_242b,20220605_124025_34_242b --tools tools-clip-composite.json | planet orders create -
->>>>>>> 42d8d758
 ```
 
 One cool little trick is that you can even stream in the JSON directly with `curl`, piping it into the request:
 
 ```console
 curl -s https://raw.githubusercontent.com/planetlabs/planet-client-python/main/docs/cli/request-json/tools-clip-composite.json \
-<<<<<<< HEAD
-| planet orders request PSScene analytic_sr_udm2 --name 'Streaming Clip & Composite' \
- --id 20220605_124027_64_242b,20220605_124025_34_242b --tools - | planet orders create - 
-=======
 | planet orders request --item-type PSScene --bundle analytic_sr_udm2 --name 'Streaming Clip & Composite' \
  20220605_124027_64_242b,20220605_124025_34_242b --tools - | planet orders create - 
->>>>>>> 42d8d758
 ```
 
 ### Harmonize
@@ -579,11 +536,7 @@
 You may create an order request by calling [`tools-harmonize.json`](https://raw.githubusercontent.com/planetlabs/planet-client-python/main/docs/cli/request-json/tools-harmonize.json) with `--tools`.
 
 ```console
-<<<<<<< HEAD
-planet orders request psscene analytic_sr_udm2 --name 'Harmonized data' --id 20200925_161029_69_2223 --tools tools-harmonize.json
-=======
 planet orders request --item-type PSScene --bundle analytic_sr_udm2 --name 'Harmonized data' 20200925_161029_69_2223 --tools tools-harmonize.json
->>>>>>> 42d8d758
 ```
 
 ## More options
@@ -591,13 +544,8 @@
 ### STAC Metadata
 
 A relatively recent addition to Planet's orders delivery is the inclusion of [SpatioTemporal Asset Catalog](https://stacspec.org/en)
-<<<<<<< HEAD
-(STAC) metadata in Orders. This provides a more standard set of JSON fields, that work with a number of 
-[different tools](https://stacindex.org/ecosystem). The CLI `orders request` command currently requests
-=======
 (STAC) metadata in Orders. STAC metadata provides a more standard set of JSON fields that work with 
 many GIS and geospatial [STAC-enabled tools](https://stacindex.org/ecosystem). The CLI `orders request` command currently requests
->>>>>>> 42d8d758
 STAC metadata by default, as the STAC files are small and often more useful than the default JSON metadata.
 You can easily turn off STAC output request with the `--no-stac` command:
 
@@ -607,11 +555,8 @@
 
 Currently this needs to be done for any 'composite' operation, as STAC output from composites is not yet 
 supported (but is coming). You can explicitly add `--stac`, but it is the default, so does not need to
-<<<<<<< HEAD
-be included. For more information about Planet's STAC output see the [orders API documentation](https://developers.planet.com/apis/orders/delivery/#stac-metadata).
-=======
 be included. For more information about Planet's STAC output see the [Orders API documentation](https://developers.planet.com/apis/orders/delivery/#stac-metadata).
->>>>>>> 42d8d758
+
 
 ### Cloud Delivery
 
@@ -654,17 +599,10 @@
 
 ### Basemaps Orders
 
-<<<<<<< HEAD
-One of the newer features in Planet's orders API is the ability to [order basemaps](https://developers.planet.com/apis/orders/basemaps/).
-The CLI does not yet support a 'convenience' method to easily create the JSON - you unfortunately
-can't yet use `planet orders request` to help form an orders request. But all the other CLI functionality
-supports it, due to the modular design of the CLI.
-=======
 One of the newer features in Planet's Orders API is the ability to [order basemaps](https://developers.planet.com/apis/orders/basemaps/).
 The CLI does not yet support a 'convenience' method to easily create the JSON - you unfortunately
 can't yet use `planet orders request` to help form an orders request. But all the other CLI functionality
 supports ordering basemaps through the Orders API.
->>>>>>> 42d8d758
 
 You'll need to use a full orders request JSON.
 
@@ -697,11 +635,7 @@
 }
 ```
 
-<<<<<<< HEAD
-Once you've got the JSON the other commands are all the same. Use create to submit it to the API:
-=======
 Once you've got the JSON, the other commands are all the same. Use create to submit it to the API:
->>>>>>> 42d8d758
 
 ```
 planet orders create basemap-order.json
@@ -738,15 +672,9 @@
 
 
 ```console
-<<<<<<< HEAD
-planet orders request SkySatCollect analytic --name 'SkySat Latest' \
---id `planet data filter | planet data search SkySatCollect --sort 'acquired desc' --limit 1 - | jq -r .id` \
-| planet orders create -
-=======
 planet orders request --item-type SkySatCollect --bundle analytic --name 'SkySat Latest' \
  `planet data filter | planet data search SkySatCollect --sort 'acquired desc' --limit 1 - | jq -r .id` \
 | planet orders create - 
->>>>>>> 42d8d758
 ```
 
 Or get the 5 latest cloud free images in an area and create an order that clips to that area, using 
@@ -755,19 +683,10 @@
 ```console
 ids=`planet data filter --geom geometry.geojson --range clear_percent gt 90 | planet data \
 search PSScene --limit 5 - | jq -r .id | tr '\n' , | sed 's/.$//'`
-<<<<<<< HEAD
-planet orders request PSScene analytic_sr_udm2 --name 'Clipped Scenes'  \
---id $ids --clip geometry.geojson | planet orders create -
-```
-
-This one uses some advanced unix capabilities like `sed` and `tr`, along with unix variables, so more
-properly belongs in the [CLI Tips & Tricks]](cli-tips-tricks.md), but we'll leave it here to give a taste
-=======
 planet orders request --item-type PSScene --bundle analytic_sr_udm2 --name 'Clipped Scenes'  \
  $ids --clip geometry.geojson | planet orders create -
 ```
 
 This one uses some advanced unix capabilities like `sed` and `tr`, along with unix variables, so more
 properly belongs in the [CLI Tips & Tricks](cli-tips-tricks.md), but we'll leave it here to give a taste
->>>>>>> 42d8d758
 of what's possible.