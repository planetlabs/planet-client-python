--- conflicted
+++ resolved
@@ -1,12 +1,4 @@
-<<<<<<< HEAD
-# API Reference 
-
-### ::: planet.auth
-    rendering:
-      show_root_full_path: false
-=======
 # API Reference
->>>>>>> e0028e17
 
 ## ::: planet.Session
     rendering:
@@ -22,4 +14,5 @@
 
 ## ::: planet.reporting
     rendering:
-      show_root_full_path: false+      show_root_full_path: false
+    