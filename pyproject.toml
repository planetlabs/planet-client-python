[build-system]
requires = ["setuptools>=64", "setuptools_scm>=8"]
build-backend = "setuptools.build_meta"

[project]
name = "planet"
authors = [ {name = "Planet", email = "python-sdk-contributors@planet.com"} ]
description = "Planet SDK for Python"
dependencies = [
    "click>=8.0",
    "geojson",
    "httpx>=0.28.0",
    "jsonschema",
    "pyjwt>=2.1",
    "tqdm>=4.56",
    "typing-extensions",
    "planet-auth @ https://github.com/planetlabs/planet-auth-python/archive/refs/heads/carl/sdk-integration-work.zip"
]
readme = "README.md"
requires-python = ">=3.9"
keywords = ["planet", "api", "sdk", "client"]
classifiers = [
    "Development Status :: 5 - Production/Stable",
    "Environment :: Console",
    "Intended Audience :: Developers",
    "License :: OSI Approved :: Apache Software License",
    "Operating System :: OS Independent",
    "Programming Language :: Python :: 3",
    "Topic :: Scientific/Engineering",
    "Topic :: Software Development",
    "Topic :: Utilities",
]
license = {file = "LICENSE"}
dynamic = ["version"]

[project.optional-dependencies]
test = [
    "pytest==8.3.3",
    "anyio",
    "pytest-cov",
<<<<<<< HEAD
    "respx>=0.20",
    "coverage[toml]"
=======
    "respx>=0.22.0",
>>>>>>> c9df4451
]
lint = [
    "flake8",
    "mypy",
    "yapf",
]
docs = [
    "mkdocs==1.3",
    "mkdocs-click==0.7.0",
    "mkdocs-material==8.2.11",
    "mkdocstrings==0.18.1",
    "mkdocs_autorefs==1.0.1",
]
dev = [
    "planet[test, docs, lint]",
]

[project.scripts]
planet = "planet.cli.cli:main"

[project.urls]
Repository = "https://github.com/planetlabs/planet-client-python"

[tool.setuptools_scm]<|MERGE_RESOLUTION|>--- conflicted
+++ resolved
@@ -38,12 +38,8 @@
     "pytest==8.3.3",
     "anyio",
     "pytest-cov",
-<<<<<<< HEAD
-    "respx>=0.20",
+    "respx>=0.22.0",
     "coverage[toml]"
-=======
-    "respx>=0.22.0",
->>>>>>> c9df4451
 ]
 lint = [
     "flake8",
