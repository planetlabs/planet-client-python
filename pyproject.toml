[build-system]
requires = ["setuptools>=64", "setuptools_scm>=8"]
build-backend = "setuptools.build_meta"

[project]
name = "planet"
authors = [{ name = "Planet", email = "python-sdk-contributors@planet.com" }]
description = "Planet SDK for Python"
dependencies = [
  "click>=8.0",
  "geojson",
  "httpx>=0.28.0",
  "jsonschema",
  "pyjwt>=2.1",
  "tqdm>=4.56",
  "typing-extensions",
  "planet-auth==2.0.11b1745855412"
]
readme = "README.md"
requires-python = ">=3.9"
keywords = ["planet", "api", "sdk", "client"]
classifiers = [
  "Development Status :: 5 - Production/Stable",
  "Environment :: Console",
  "Intended Audience :: Developers",
  "License :: OSI Approved :: Apache Software License",
  "Operating System :: OS Independent",
  "Programming Language :: Python :: 3",
  "Topic :: Scientific/Engineering",
  "Topic :: Software Development",
  "Topic :: Utilities",
]
license = { file = "LICENSE" }
dynamic = ["version"]

[project.optional-dependencies]
test = [
    "pytest==8.3.3",
    "anyio",
    "pytest-cov",
    "respx>=0.22.0",
    "coverage[toml]"
]
lint = [
    "flake8",
    "mypy",
    "yapf==0.43.0",
]
docs = [
<<<<<<< HEAD
    "mkdocs==1.3",
    "mkdocs-click==0.7.0",
    "mkdocs-material==8.2.11",
    "mkdocstrings==0.18.1",
    "mkdocs_autorefs==1.0.1",
    "mkdocs-macros-plugin==1.3.7"
]
dev = [
    "planet[test, docs, lint]",
=======
  "mkdocs==1.4.2",
  "mkdocs-click==0.7.0",
  "mkdocs-material==8.2.11",
  "mkdocstrings==0.18.1",
  "mkdocs_autorefs==1.0.1",
>>>>>>> 2ada91eb
]

[project.scripts]
planet = "planet.cli.cli:main"

[project.urls]
Repository = "https://github.com/planetlabs/planet-client-python"

[tool.setuptools_scm]<|MERGE_RESOLUTION|>--- conflicted
+++ resolved
@@ -47,8 +47,7 @@
     "yapf==0.43.0",
 ]
 docs = [
-<<<<<<< HEAD
-    "mkdocs==1.3",
+    "mkdocs==1.4.2",
     "mkdocs-click==0.7.0",
     "mkdocs-material==8.2.11",
     "mkdocstrings==0.18.1",
@@ -57,13 +56,6 @@
 ]
 dev = [
     "planet[test, docs, lint]",
-=======
-  "mkdocs==1.4.2",
-  "mkdocs-click==0.7.0",
-  "mkdocs-material==8.2.11",
-  "mkdocstrings==0.18.1",
-  "mkdocs_autorefs==1.0.1",
->>>>>>> 2ada91eb
 ]
 
 [project.scripts]
